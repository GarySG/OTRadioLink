ALL SIGNIFICANT RELEASES AND BRANCHES (and to-do)


This document is used to record all significant releases and branches
in the code tree.

Follow agreed procedures before creating (or deleting) branches
or release/freeze points.


pending:
    DHD20151029: moved AbstractRadValve down to lib.
    DHD20151029: moved ValveMotorDirectV1 down to lib.
    DHD20151105: making valve slightly less greedy on max motor run time from 2s cycle.
    DHD20151105: applying other tweaks from initial deployment in live heating system.
    DHD20151108: starting to move ModelledRadValve down for extra unit tests.
    DHD20151111: added NullRadioValve.
    DHD20151111: prevented AbstractRadValve from being directly instantiated.
    DHD20151204: TODO-593: trying to ensure quick turn on from cold following manual control use.
<<<<<<< HEAD
    DHD20151210: TODO-606: implemented NullHardwareMotorDriverInterfaceCallbackHandler.
    DHD20151210: TODO-606: implemented EndStopHardwareMotorDriverInterfaceCallbackHandler.
=======
    DHD20151210: TODO-606: implemented NullHardwareMotorDriverInterfaceCallbackHandler.
>>>>>>> 37564561
<|MERGE_RESOLUTION|>--- conflicted
+++ resolved
@@ -17,9 +17,5 @@
     DHD20151111: added NullRadioValve.
     DHD20151111: prevented AbstractRadValve from being directly instantiated.
     DHD20151204: TODO-593: trying to ensure quick turn on from cold following manual control use.
-<<<<<<< HEAD
     DHD20151210: TODO-606: implemented NullHardwareMotorDriverInterfaceCallbackHandler.
     DHD20151210: TODO-606: implemented EndStopHardwareMotorDriverInterfaceCallbackHandler.
-=======
-    DHD20151210: TODO-606: implemented NullHardwareMotorDriverInterfaceCallbackHandler.
->>>>>>> 37564561
