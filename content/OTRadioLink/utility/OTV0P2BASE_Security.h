/*
The OpenTRV project licenses this file to you
under the Apache Licence, Version 2.0 (the "Licence");
you may not use this file except in compliance
with the Licence. You may obtain a copy of the Licence at

http://www.apache.org/licenses/LICENSE-2.0

Unless required by applicable law or agreed to in writing,
software distributed under the Licence is distributed on an
"AS IS" BASIS, WITHOUT WARRANTIES OR CONDITIONS OF ANY
KIND, either express or implied. See the Licence for the
specific language governing permissions and limitations
under the Licence.

Author(s) / Copyright (s): Damon Hart-Davis 2015--2016
                           Deniz Erbilgin   2016
*/

/*
 Basic security support.
 */

#ifndef OTV0P2BASE_SECURITY_H
#define OTV0P2BASE_SECURITY_H

#include "OTV0P2BASE_EEPROM.h"


namespace OTV0P2BASE
{


// Leaf node privacy level: how much to transmit about stats such as temperature and occupancy.
// The greater numerically the value, the less data is sent, especially over an insecure channel.
// Excess unencrypted stats may, for example, allow a clever burglar to work out when no one is home.
// Note that even in the 'always' setting,
// some TXes may be selectively skipped or censored for energy saving and security reasons
// eg an additional 'never transmit occupancy' flag may be set locally.
// The values correspond to levels and intermediate values not explicitly enumerated are allowed.
// Lower values mean less that security is required.
enum stats_TX_level
  {
  stTXalwaysAll = 0,    // Always be prepared to transmit all stats (zero privacy).
  stTXmostUnsec = 0x80, // Allow TX of all but most security-sensitive stats in plaintext, eg occupancy status.
  stTXsecOnly   = 0xfe, // Only transmit if the stats TX can be kept secure/encrypted.
  stTXnever     = 0xff, // DEFAULT: never transmit status info beyond the minimum necessary.
  };

// Get the current basic stats transmission level (for data outbound from this node).
// May not exactly match enumerated levels; use inequalities.
// Not thread-/ISR- safe.
stats_TX_level getStatsTXLevel();


// Size of OpenTRV node ID in bytes.
// Note that 0xff is never a valid OpenTRV node ID byte.
// Note that most OpenTRV node ID bytes should have the top bit (0x80) set.
static const uint8_t OpenTRV_Node_ID_Bytes = 8;

// Returns true iff definitely valid OpenTRV node ID byte: must have the top bit set and not be 0xff.
inline bool validIDByte(const uint8_t v) { return((0 != (0x80 & v)) && (0xff != v)); }

// Coerce any EEPROM-based node OpenTRV ID bytes to valid values if unset (0xff) or if forced,
// by filling with valid values (0x80--0xfe) from decent entropy.
// Will moan about invalid values and return false but not attempt to reset,
// eg in case underlying EEPROM cell is worn/failing.
// Returns true if all values good.
bool ensureIDCreated(const bool force = false);

// Functions for setting a 16 byte primary building secret key
/**
 * @brief   Sets the primary building 16 byte secret key in eeprom.
 * @param   newKey    A pointer to the first byte of a 16 byte array containing the new key.
 *                    On passing a NULL pointer, the stored key will be cleared.
 *                    NOTE: The key pointed to by newKey must be stored as binary, NOT as text.
 * @retval  true if new key is set, else false.
 */
bool setPrimaryBuilding16ByteSecretKey(const uint8_t *key);

/**
 * @brief   Fills an array with the 16 byte primary building key.
 * @param   key    A pointer to a 16 byte buffer to write the key too.
 * @retval  true if written successfully, false if key is a NULL pointer
 * @note    Does not check if a key has been set.
 */
bool getPrimaryBuilding16ByteSecretKey(uint8_t *key);

// Maximum number of node associations that can be maintained.
// This puts an upper bound on the number of nodes which a hub can listen to.
static const uint8_t MAX_NODE_ASSOCIATIONS = V0P2BASE_EE_NODE_ASSOCIATIONS_MAX_SETS;

/**
 * @brief   Clears all existing node ID associations (by setting/erasing first byte to 0xff).
 */
void clearAllNodeAssociations();

/**Return current number of node ID associations.
 * Will be zero immediately after clearAllNodeAssociations().
 */
uint8_t countNodeAssociations();

/**Get node ID of association at specified index.
 * Returns true if successful.
 *   * index  association index of required node ID
 *   * nodeID  8-byte buffer to receive ID; never NULL
 */
bool getNodeAssociation(uint8_t index, uint8_t *nodeID);

/**
 * @brief   Checks through stored node IDs and adds a new one if there is space.
 * @param   pointer to new 8 byte node ID
 * @retval  index of this new association, or -1 if no space
 */
int8_t addNodeAssociation(const uint8_t *nodeID);

/**
 * @brief   Returns first matching node ID after the index provided. If no
 *          matching ID found, it will return -1.
 * @param   index   Index to start searching from.
 *          prefix  Prefix to match.
 *          prefixLen  Length of prefixuint8fdsafds
<<<<<<< HEAD
 *          nodeID  Buffer to write nodeID to. THIS IS NOT PRESERVED WHEN FUNCTION RETURNS -1!
=======
 *          nodeID  Buffer to write nodeID to. THIS IS NOT PRESERVED WHEN FUNCTION RETURNS 0xff!
>>>>>>> 7f265e07
 * @retval  returns index or -1 if no matching node ID found
 */
int8_t getNextMatchingNodeID(const uint8_t _index, const uint8_t *prefix, const uint8_t prefixLen, uint8_t *nodeID);

//#if 0 // Pairing API outline.
//struct pairInfo { bool successfullyPaired; };
//bool startPairing(bool primary, &pairInfo);
//bool continuePairing(bool primary, &pairInfo); // Incremental work.
//void clearPairing(bool primary, &pairInfo);
//#endif


}
#endif<|MERGE_RESOLUTION|>--- conflicted
+++ resolved
@@ -120,14 +120,10 @@
  * @param   index   Index to start searching from.
  *          prefix  Prefix to match.
  *          prefixLen  Length of prefixuint8fdsafds
-<<<<<<< HEAD
  *          nodeID  Buffer to write nodeID to. THIS IS NOT PRESERVED WHEN FUNCTION RETURNS -1!
-=======
- *          nodeID  Buffer to write nodeID to. THIS IS NOT PRESERVED WHEN FUNCTION RETURNS 0xff!
->>>>>>> 7f265e07
  * @retval  returns index or -1 if no matching node ID found
  */
-int8_t getNextMatchingNodeID(const uint8_t _index, const uint8_t *prefix, const uint8_t prefixLen, uint8_t *nodeID);
+int8_t getNextMatchingNodeID(uint8_t _index, const uint8_t *prefix, uint8_t prefixLen, uint8_t *nodeID);
 
 //#if 0 // Pairing API outline.
 //struct pairInfo { bool successfullyPaired; };
