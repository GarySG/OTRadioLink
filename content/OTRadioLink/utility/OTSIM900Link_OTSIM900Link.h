/*
The OpenTRV project licenses this file to you
under the Apache Licence, Version 2.0 (the "Licence");
you may not use this file except in compliance
with the Licence. You may obtain a copy of the Licence at

http://www.apache.org/licenses/LICENSE-2.0

Unless required by applicable law or agreed to in writing,
software distributed under the Licence is distributed on an
"AS IS" BASIS, WITHOUT WARRANTIES OR CONDITIONS OF ANY
KIND, either express or implied. See the Licence for the
specific language governing permissions and limitations
under the Licence.

Author(s) / Copyright (s): Deniz Erbilgin 2015--2016
                           Damon Hart-Davis 2015--2016
*/

/*
 * SIM900 Arduino (2G) GSM shield support.
 *
 * V0p2/AVR only.
 */

#ifndef OTSIM900LINK_H_
#define OTSIM900LINK_H_

#ifdef ARDUINO_ARCH_AVR
#include <util/atomic.h>
#include <avr/eeprom.h>
#include <avr/pgmspace.h>
#endif

#ifdef ARDUINO
#include <Arduino.h>
#endif

#include <OTRadioLink.h>
#include <OTV0p2Base.h>
#include <string.h>
#include <stdint.h>

// If DEFINED: Prints debug information to serial.
//             !!! WARNING! THIS WILL CAUSE BLOCKING OF OVER 300 MS!!!
#undef OTSIM900LINK_DEBUG


// OTSIM900Link macros for printing debug information to serial.
#ifndef OTSIM900LINK_DEBUG
#define OTSIM900LINK_DEBUG_SERIAL_PRINT(s) // Do nothing.
#define OTSIM900LINK_DEBUG_SERIAL_PRINTFMT(s, format) // Do nothing.
#define OTSIM900LINK_DEBUG_SERIAL_PRINT_FLASHSTRING(fs) // Do nothing.
#define OTSIM900LINK_DEBUG_SERIAL_PRINTLN_FLASHSTRING(fs) // Do nothing.
#define OTSIM900LINK_DEBUG_SERIAL_PRINTLN(s) // Do nothing.
#else
// Send simple string or numeric to serial port and wait for it to have been sent.
// Make sure that Serial.begin() has been invoked, etc.
#define OTSIM900LINK_DEBUG_SERIAL_PRINT(s) { OTV0P2BASE::serialPrintAndFlush(s); }
#define OTSIM900LINK_DEBUG_SERIAL_PRINTFMT(s, fmt) { OTV0P2BASE::serialPrintAndFlush((s), (fmt)); }
#define OTSIM900LINK_DEBUG_SERIAL_PRINT_FLASHSTRING(fs) { OTV0P2BASE::serialPrintAndFlush(F(fs)); }
#define OTSIM900LINK_DEBUG_SERIAL_PRINTLN_FLASHSTRING(fs) { OTV0P2BASE::serialPrintlnAndFlush(F(fs)); }
#define OTSIM900LINK_DEBUG_SERIAL_PRINTLN(s) { OTV0P2BASE::serialPrintlnAndFlush(s); }
#endif // OTSIM900LINK_DEBUG



/**
 * @note    To use library:
 *             - create \0 terminated array containing pin, apn, and udp data
 *             - create OTSIM900LinkConfig_t, initing pointing to above arrays
 *             - create OTRadioLinkConfig_t with a pointer to above struct
 *             - create OTSIM900Link
 *             - pass pointer to radiolink structure to OTSIM900Link::configure()
 *             - begin starts radio and sets up PGP instance, before returning to GPRS off mode
 *             - queueToSend starts GPRS, opens UDP, sends message then deactivates GPRS. Process takes 5-10 seconds
 */

namespace OTSIM900Link
{


#ifdef ARDUINO_ARCH_AVR

/**
 * @struct    OTSIM900LinkConfig_t
 * @brief    Structure containing config data for OTSIM900Link
 * @todo    This is a bit weird - take pointer from struct and pass to helper function in struct
 * @note    Struct and internal pointers must last as long as OTSIM900Link object
 * @param    bEEPROM    true if strings stored in EEPROM, else held in FLASH
 * @param    PIN        Pointer to \0 terminated array containing SIM pin code
 * @param    APN        Pointer to \0 terminated array containing access point name
 * @param    UDP_Address    Pointer to \0 terminated array containing UDP address to send to as IPv4 dotted quad
 * @param    UDP_Port    Pointer to \0 terminated array containing UDP port in decimal
 */
// If config is stored in SRAM...
#define OTSIM900LinkConfig_DEFINED
typedef struct OTSIM900LinkConfig {
//private:
    // Is in eeprom?
    const bool bEEPROM;
    const void * const PIN;
    const void * const APN;
    const void * const UDP_Address;
    const void * const UDP_Port;

    OTSIM900LinkConfig(bool e, const void *p, const void *a, const void *ua, const void *up)
      : bEEPROM(e), PIN(p), APN(a), UDP_Address(ua), UDP_Port(up) { }
//public:
    /**
     * @brief    Copies radio config data from EEPROM to an array
     * @todo    memory bound check?
     *             Is it worth indexing from beginning of mem location and adding offset?
     *             check count returns correct number
     *             How to implement check if in eeprom?
     * @param    buf        pointer to destination buffer
     * @param    field    memory location
     * @retval    length of data copied to buffer
     */
    char get(const uint8_t *src) const{
        char c = 0;
        switch (bEEPROM) {
        case true:
            c = eeprom_read_byte(src);
            break;
        case false:
            c = pgm_read_byte(src);
            break;
        }
        return c;
    }
} OTSIM900LinkConfig_t;

/**
 * @brief   Enum containing states of SIM900.
 */
enum OTSIM900LinkState {
        GET_STATE,
        RETRY_GET_STATE,
        START_UP,
        CHECK_PIN,
        WAIT_FOR_REGISTRATION,
        SET_APN,
        START_GPRS,
        GET_IP,
        OPEN_UDP,
        IDLE,
        WAIT_FOR_UDP,
        SENDING,
        RESET,
        PANIC
    };


/**
 * @note    To enable serial debug define 'OTSIM900LINK_DEBUG'
 * @todo    SIM900 has a low power state which stays connected to network
 *             - Not sure how much power reduced
 *             - If not sending often may be more efficient to power up and wait for connect each time
 *             Make OTSIM900LinkBase to abstract serial interface and allow templating?
 */
#define OTSIM900Link_DEFINED
template<uint8_t rxPin, uint8_t txPin>
class OTSIM900Link : public OTRadioLink::OTRadioLink
{
  // Maximum number of significant chars in the SIM900 response.
  // Minimising this reduces stack and/or global space pressures.
  static const uint8_t MAX_SIM900_RESPONSE_CHARS = 64;

public:
	/**
	* @brief    Constructor. Initializes softSerial and sets PWR_PIN
	* @param    pwrPin        SIM900 power on/off pin
	* @param    rxPin        Rx pin for software serial
	* @param    txPin        Tx pin for software serial
	*
	* Cannot do anything with side-effects,
	* as may be called before run-time fully initialised!
	*/
    OTSIM900Link(uint8_t hardPwrPin, uint8_t pwrPin) : HARD_PWR_PIN(hardPwrPin), PWR_PIN(pwrPin)
    {
        bAvailable = false;
        bPowered = false;
        bPowerLock = false;
        powerTimer = 0;
        config = NULL;
        state = IDLE;
        memset(txQueue, 0, sizeof(txQueue));
        txMsgLen = 0;
        txMessageQueue = 0;
    }

/************************* Public Methods *****************************/
    /**
     * @brief    Starts software serial, checks for module and inits state machine.
     */
    bool begin()
    {
        pinMode(PWR_PIN, OUTPUT);
        fastDigitalWrite(PWR_PIN, LOW);
        ser.begin(0);
        state = GET_STATE;
        return true;
    }
    /**
     * @brief    close UDP connection and power down SIM module
     */
    bool end()
    {
        closeUDP();
    //    powerOff(); TODO fix this
        return false;
    }

    /**
     * @brief   Sends message.
     * @param   buf     pointer to buffer to send
     * @param   buflen  length of buffer to send
     * @param   channel ignored
     * @param   Txpower ignored
     * @retval  returns true if send process inited.
     * @note    requires calling of poll() to check if message sent successfully
     */
    bool sendRaw(const uint8_t *buf, uint8_t buflen, int8_t channel = 0, TXpower power = TXnormal, bool listenAfter = false)
    {
        bool bSent = false;
        OTSIM900LINK_DEBUG_SERIAL_PRINTLN_FLASHSTRING("Send Raw")
        bSent = sendUDP((const char *)buf, buflen);
        return bSent;
    }
    /**
     * @brief   Puts message in queue to send on wakeup.
     * @param   buf     pointer to buffer to send.
     * @param   buflen  length of buffer to send.
     * @param   channel ignored.
     * @param   Txpower ignored.
     * @retval  returns true if send process inited.
     * @note    requires calling of poll() to check if message sent successfully.
     */
    bool queueToSend(const uint8_t *buf, uint8_t buflen, int8_t , TXpower )
    {
        if ((buf == NULL) || (buflen > sizeof(txQueue))) return false;    //
//        if ((buf == NULL) || (buflen > sizeof(txQueue)) || (txMessageQueue >= maxTxQueueLength)) return false;    //
//        // Increment message queue
//        txMessageQueue++; //
        // copy into queue here?
        txMessageQueue = 1;
        memcpy(txQueue, buf, buflen); // Last message queued is copied to buffer, ensuring freshest message is sent.
        txMsgLen = buflen;
        return true;
    }
    inline bool isAvailable(){ return bAvailable; };     // checks radio is there independent of power state
    /**
     * @brief   Polling routine steps through 4 stage state machine
     */
    void poll()
    {
        if (bPowerLock == false) {
            if (OTV0P2BASE::getSubCycleTime() < 10) {
                if(messageCounter == 255) {  // FIXME an attempt at forcing a hard restart every 255 messages.
                    messageCounter = 0;  // reset counter.
                    state = RESET;
                    return;
                }
                switch (state) {
                case GET_STATE:  // Check SIM900 is present and can be talked to. Takes up to 220 ticks?
                    OTSIM900LINK_DEBUG_SERIAL_PRINTLN_FLASHSTRING("*GET_STATE")
                    memset(txQueue, 0, sizeof(txQueue));
                    messageCounter = 0;
                    retryCounter = 0;
                    txMsgLen = 0;
                    txMessageQueue = 0;
                    bAvailable = false;
                    bPowered = false;
                    if(!interrogateSIM900()) {
                        bAvailable = true;
                        bPowered = true;
                        state = START_UP;
                    } else {
                        state = RETRY_GET_STATE;
                    }
                    powerToggle(); // Power down for START_UP/toggle for RETRY_GET_STATE.
                    break;
                case RETRY_GET_STATE:
                    OTSIM900LINK_DEBUG_SERIAL_PRINTLN_FLASHSTRING("*RETRY_GET_STATE")
                    if(!interrogateSIM900()) {
                        bAvailable = true;
                        bPowered = true;
                        state = START_UP;
                    } else state = PANIC;
                    powerToggle(); // Power down for START_UP
                    break;
                case START_UP: // takes up to 150 ticks
                    OTSIM900LINK_DEBUG_SERIAL_PRINTLN_FLASHSTRING("*START_UP")
                    if(++retryCounter > maxRetries) state = RESET;
                    else if(!interrogateSIM900()) {
                        state = CHECK_PIN;
                        retryCounter = 0;
                    }
                    powerOn();
//                    else state = RESET;                     // FIXME Testing whether this will make sure the device is on.
                    break;
                case CHECK_PIN:  // Set pin if required. Takes ~100 ticks to exit.
                    OTSIM900LINK_DEBUG_SERIAL_PRINTLN_FLASHSTRING("*CHECK_PIN")
                    if(++retryCounter > maxRetries) state = RESET;
                    else if(!checkPIN()) {
                        state = WAIT_FOR_REGISTRATION;
                        retryCounter = 0;
                    }
    //                if(setPIN()) state = PANIC;// TODO make sure setPin returns true or false
                    break;
                case WAIT_FOR_REGISTRATION:  // Wait for registration to GSM network. Stuck in this state until success. Takes ~150 ticks to exit.
                    OTSIM900LINK_DEBUG_SERIAL_PRINTLN_FLASHSTRING("*WAIT_FOR_REG")
//                    if(++retryCounter > maxRetries) state = RESET; // FIXME Turned this off as it affects registering
                    if(isRegistered()) {
                        state = SET_APN;
//                        retryCounter = 0;
                    }
                    break;
                case SET_APN:  // Attempt to set the APN. Stuck in this state until success. Takes up to 200 ticks to exit.
                    OTSIM900LINK_DEBUG_SERIAL_PRINTLN_FLASHSTRING("*SET_APN")
                    if(++retryCounter > maxRetries) state = RESET;
                    else if(!setAPN()) {
                        messageCounter = 0;
                        state = START_GPRS;
                    }
                    break;
                case START_GPRS:  // Start GPRS context.
                    OTSIM900LINK_DEBUG_SERIAL_PRINTLN("*START_GPRS")
                    if(++retryCounter > maxRetries) state = RESET;
                    else if(isOpenUDP() == 3) {
                        state = GET_IP;
                        retryCounter = 0;
                    }
                    else startGPRS();
    //                if(!startGPRS()) state = GET_IP;  // TODO: Add retries, Option to shut GPRS here (probably needs a new state)
                    // FIXME 20160505: Need to work out how to handle this. If signal is marginal this will fail.
                    break;
                case GET_IP: // Takes up to 200 ticks to exit.
                    // For some reason, AT+CIFSR must done to be able to do any networking.
                    // It is the way recommended in SIM900_Appication_Note.pdf section 3: Single Connections.
                    // This was not necessary when opening and shutting GPRS as in OTSIM900Link v1.0
                    OTSIM900LINK_DEBUG_SERIAL_PRINTLN_FLASHSTRING("*GET IP")
//                    if(getIP()) state = OPEN_UDP;
                    getIP();
                    state = OPEN_UDP;
                    break;
                case OPEN_UDP:  // Open a udp socket. Takes ~200 ticks to exit.
                    OTSIM900LINK_DEBUG_SERIAL_PRINTLN_FLASHSTRING("*OPEN UDP")
                    if(++retryCounter > maxRetries) state = RESET;
                    else if(openUDP()) {
                        state = IDLE;
                        retryCounter = 0;
                    }
                    break;
                case IDLE:  // Waiting for outbound message.
                    if (txMessageQueue > 0) {    // If message is queued, go to WAIT_FOR_UDP
                        state = WAIT_FOR_UDP; // TODO-748
                    }
                    break;
                case WAIT_FOR_UDP:  // Make sure UDP context is open. Takes up to 200 ticks to exit.
                    OTSIM900LINK_DEBUG_SERIAL_PRINTLN_FLASHSTRING("*WAIT_FOR_UDP")
                    {
                        uint8_t udpState = isOpenUDP();
                        if(++retryCounter > maxRetries) state = RESET;
                        if(udpState == 1) {
                            state = SENDING;
                            retryCounter = 0;
                        }
//                        else if (udpState == 0) state = GET_STATE; // START_GPRS; // TODO needed for optional wake GPRS to send. FIXME normally commented, set to get_state for testing reset.
                        else if (udpState == 2) state = RESET;
                    }
                break;
                case SENDING:  // Attempt to send a message. Takes ~100 ticks to exit.
                    OTSIM900LINK_DEBUG_SERIAL_PRINTLN_FLASHSTRING("*SENDING")
                    if (txMessageQueue > 0) {  // Check to make sure it is near the start of the subcycle to avoid overrunning.
                        // TODO logic to check if send attempt successful
                        sendRaw(txQueue, txMsgLen); /// @note can't use strlen with encrypted/binary packets
                        if(!(--txMessageQueue)) state = IDLE;  // // Once done, decrement number of messages in queue and return to IDLE
                    } else if (txMessageQueue == 0) state = IDLE;
                    break;
                case RESET:
                    OTSIM900LINK_DEBUG_SERIAL_PRINTLN_FLASHSTRING("*RESET")
                    retryCounter = 0; // reset retry counter.
                    if(!interrogateSIM900()) {
                        bAvailable = true;
                        bPowered = true;
                    } else {
                        bPowered = false;
                    }
                    state = START_UP;
                    powerOff(); // Power down for START_UP.
                    break;
                case PANIC:
                    OTSIM900LINK_DEBUG_SERIAL_PRINTLN_FLASHSTRING("SIM900_PANIC!");
                    break;
                default:
                    break;
                }
            }
        } else if (OTV0P2BASE::getElapsedSecondsLT(powerTimer) > duration) bPowerLock = false; // Check if ready to stop waiting after power toggled.
    }

    /**
     * @brief    This will be called in interrupt while waiting for send prompt
     * @retval    returns true on successful exit
     */
    bool handleInterruptSimple() {return true;}

#ifndef OTSIM900LINK_DEBUG // This is included to ease unit testing.
private:
#endif // OTSIM900LINK_DEBUG

 /***************** AT Commands and Private Constants and variables ******************/
    static const constexpr uint8_t duration = 10;  // DE20160703:Increased duration due to startup issues.
    static const constexpr uint16_t baud = 9600; // max reliable baud
    static const constexpr uint8_t flushTimeOut = 10;

    // set AT commands here
    // These may not be supported by all sim modules so may need to move
    // to concrete implementation
    static const char AT_START[3];
    static const char AT_SIGNAL[5];
    static const char AT_NETWORK[6];
    static const char AT_REGISTRATION[6];
    static const char AT_GPRS_REGISTRATION0[7];
    static const char AT_GPRS_REGISTRATION[7];
    static const char AT_SET_APN[6];
    static const char AT_START_GPRS[7];
    static const char AT_SHUT_GPRS[9];
    static const char AT_GET_IP[7];
    static const char AT_PIN[6];
    static const char AT_STATUS[11];
    static const char AT_START_UDP[10];
    static const char AT_SEND_UDP[9];
    static const char AT_CLOSE_UDP[10];
    static const char AT_VERBOSE_ERRORS[6];

    static const char AT_GET_MODULE = 'I';
    static const char AT_SET = '=';
    static const char AT_QUERY = '?';
//    static const char AT_END = '\r';

    // Standard Responses

  // pins for software serial
  const uint8_t HARD_PWR_PIN;
  const uint8_t PWR_PIN;
  //SoftwareSerial softSerial;
  OTV0P2BASE::OTSoftSerial2<rxPin, txPin, baud> ser;

  // variables
  bool bAvailable;
  bool bPowered;
  bool bPowerLock;
  int8_t powerTimer;
<<<<<<< HEAD
  const uint8_t duration;
=======
  uint8_t messageCounter;  // number of frames sent. Used to schedule a reset.
  // maximum number of times SIM900 can spend in a state before being reset.
  // This only applies to the following states:
  // - CHECK_PIN
  // -SET_APN
  uint8_t retryCounter;
  static const constexpr uint8_t maxRetries = 10;
>>>>>>> c70a76cd
  volatile uint8_t txMessageQueue; // Number of frames currently queued for TX.
  const OTSIM900LinkConfig_t *config;
/************************* Private Methods *******************************/
      // Power up/down
  /**
   * @brief    check if module has power
   * @retval    true if module is powered up
   */
    inline bool isPowered() { return bPowered; };

    /**
     * @brief     Power up module
     */
    inline void powerOn()
    {
      fastDigitalWrite(PWR_PIN, LOW);
      if(!isPowered()) powerToggle();
    }

    /**
     * @brief     Close UDP if necessary and power down module.
     */
    inline void powerOff()
    {
      fastDigitalWrite(PWR_PIN, LOW);
      if(isPowered()) powerToggle();
    }

    /**
     * @brief   toggles power and sets power lock.
     * @fixme   proper ovf testing not implemented so the SIM900 may not power on/off near the end of a 60 second cycle.
     */
    void powerToggle()
    {
        fastDigitalWrite(PWR_PIN, HIGH);
        delay(1500);  // This is the minimum value that worked reliably
        fastDigitalWrite(PWR_PIN, LOW);
        bPowered = !bPowered;
    //    delay(3000);
        bPowerLock = true;
        powerTimer = OTV0P2BASE::getSecondsLT();
    }

    // Serial functions
    /**
     * @brief   Enter blocking read. Fills buffer or times out after 100 ms.
     * @param   data:   Data buffer to write to.
     * @param   length: Length of data buffer.
     * @retval  Number of characters received before time out.
     */
    uint8_t timedBlockingRead(char *data, uint8_t length)
    {
        // clear buffer, get time and init i to 0
        uint8_t counter = 0;
        uint8_t len = length;
        char *pdata = data;
        memset(data, 0, length);
        while(len--) {
            char c = ser.read();
            if(c == -1) break;
            *pdata++ = c;
            counter++;
        }
    #if 0
      OTSIM900LINK_DEBUG_SERIAL_PRINTLN_FLASHSTRING("\n--Buffer Length: ")
      OTSIM900LINK_DEBUG_SERIAL_PRINTLN(i)
    #endif
      return counter;
    }
    /**
     * @brief   Utility function for printing from config structure.
     * @param   src:    Source to print from. Should be passed as a config-> pointer.
     */
    void printConfig(const void * src)
    {
        char c = 0xff;    // to avoid exiting the while loop without \0 getting written
        const uint8_t *ptr = (const uint8_t *) src;
        // loop through and print each value
        while (1) {
            c = config->get(ptr);
            if (c == '\0') return;
            ser.print(c);
            ptr++;
        }
    }

    // write AT commands
    /**
     * @brief   Checks module ID.
     * @todo    Implement check?
     * @param   name:   pointer to array to compare name with.
     * @param   length: length of array name.
     * @retval  True if ID recovered successfully.
     */
    bool checkModule()
    {
    char data[min(32, MAX_SIM900_RESPONSE_CHARS)];
        ser.print(AT_START);
        ser.println(AT_GET_MODULE);
    //    ser.print(AT_END);
        timedBlockingRead(data, sizeof(data));
        OTSIM900LINK_DEBUG_SERIAL_PRINT(data)
        OTSIM900LINK_DEBUG_SERIAL_PRINTLN()
        return true;
    }
    /**
     * @brief   Checks connected network.
     * @todo    implement check.
     * @param   buffer: pointer to array to store network name in.
     * @param   length: length of buffer.
     * @param   True if connected to network.
     */
    bool checkNetwork()
    {
        char data[MAX_SIM900_RESPONSE_CHARS];
        ser.print(AT_START);
        ser.print(AT_NETWORK);
        ser.println(AT_QUERY);
    //    ser.print(AT_END);
        timedBlockingRead(data, sizeof(data));
        return true;
    }
    /**
     * @brief   Check if module connected and registered (GSM and GPRS).
     * @retval  True if registered.
     */
    bool isRegistered()
    {
    //  Check the GSM registration via AT commands ( "AT+CREG?" returns "+CREG:x,1" or "+CREG:x,5"; where "x" is 0, 1 or 2).
    //  Check the GPRS registration via AT commands ("AT+CGATT?" returns "+CGATT:1" and "AT+CGREG?" returns "+CGREG:x,1" or "+CGREG:x,5"; where "x" is 0, 1 or 2).
        char data[MAX_SIM900_RESPONSE_CHARS];
        ser.print(AT_START);
        ser.print(AT_REGISTRATION);
        ser.println(AT_QUERY);
    //    ser.print(AT_END);
        timedBlockingRead(data, sizeof(data));
        // response stuff
        const char *dataCut;
        uint8_t dataCutLength = 0;
        dataCut = getResponse(dataCutLength, data, sizeof(data), ' '); // first ' ' appears right before useful part of message
        if (dataCut[2] == '1' || dataCut[2] == '5' ) return true;    // expected response '1' or '5'
        else return false;
    }

    /**
     * @brief   Set Access Point Name and start task.
     * @retval  0 if APN set.
     * @retval  -1 if failed to set.
     */
    uint8_t setAPN()
    {
        char data[MAX_SIM900_RESPONSE_CHARS]; // FIXME: was 96: that's a LOT of stack!
        ser.print(AT_START);
        ser.print(AT_SET_APN);
        ser.print(AT_SET);
        printConfig(config->APN);
        ser.println();
        timedBlockingRead(data, sizeof(data));
        // response stuff
        const char *dataCut;
        uint8_t dataCutLength = 0;
        dataCut = getResponse(dataCutLength, data, sizeof(data), 0x0A);
    //    OTSIM900LINK_DEBUG_SERIAL_PRINTLN(dataCut)
        if (dataCut[2] == 'O') return 0;    // expected response 'OK'
        else return -1;
    }
    /**
     * @brief   Start GPRS connection.
     * @retval  0 if connected.
     *          -1 if failed.
     * @note    check power, check registered, check gprs active.
     */
    uint8_t startGPRS()
    {
        char data[min(16, MAX_SIM900_RESPONSE_CHARS)];
        ser.print(AT_START);
        ser.println(AT_START_GPRS);
    //    ser.print(AT_END);
        timedBlockingRead(data, sizeof(data));

        // response stuff
        const char *dataCut;
        uint8_t dataCutLength = 0;
        dataCut = getResponse(dataCutLength, data, sizeof(data), 0x0A);    // unreliable
        if ((dataCut[0] == 'O') & (dataCut[1] == 'K')) return 0;
        else return -1;
    }
    /**
     * @brief   Shut GPRS connection.
     * @retval  0 if shut.
     * @retval  -1 if failed to shut.
     */
    uint8_t shutGPRS()
    {
        char data[MAX_SIM900_RESPONSE_CHARS]; // Was 96: that's a LOT of stack!
        ser.print(AT_START);
        ser.println(AT_SHUT_GPRS);
    //    ser.print(AT_END);
        timedBlockingRead(data, sizeof(data));

        // response stuff
        const char *dataCut;
        uint8_t dataCutLength = 0;
        dataCut= getResponse(dataCutLength, data, sizeof(data), 0x0A);
        if (*dataCut == 'S') return 0;    // expected response 'SHUT OK'
        else return -1;
    }
    /**
     * @brief   Get IP address
     * @todo    How should I return the string?
     * @retval  return length of IP address. Return 0 if no connection
     */
    uint8_t getIP()
    {
      char data[MAX_SIM900_RESPONSE_CHARS];
      ser.print(AT_START);
      ser.println(AT_GET_IP);
    //  ser.print(AT_END);
      timedBlockingRead(data, sizeof(data));
      // response stuff
      const char *dataCut;
      uint8_t dataCutLength = 0;
      dataCut= getResponse(dataCutLength, data, sizeof(data), 0x0A);

      if(*dataCut == '+') return 0; // all error messages will start with a '+'
      else {
          return dataCutLength;
      }
    }
    /**
     * @brief   Check if UDP open.
     * @retval  0 if GPRS closed.
     * @retval  1 if UDP socket open.
     * @retval  2 if in dead end state.
     */
    uint8_t isOpenUDP()
    {
        char data[MAX_SIM900_RESPONSE_CHARS];
        ser.print(AT_START);
        ser.println(AT_STATUS);
    //    ser.print(AT_END);
        timedBlockingRead(data, sizeof(data));

        // response stuff
        const char *dataCut;
        uint8_t dataCutLength = 0;
        dataCut = getResponse(dataCutLength, data, sizeof(data), ' '); // first ' ' appears right before useful part of message
        if (*dataCut == 'C') return 1; // expected string is 'CONNECT OK'. no other possible string begins with C
        else if (*dataCut == 'P') return 2;
        else if (dataCut[3] == 'G') return 3;
        else return false;
    }
    /**
     * @brief   Get signal strength.
     * @todo    Return /print something?
     */
    void getSignalStrength()
    {
        char data[min(32, MAX_SIM900_RESPONSE_CHARS)];
        ser.print(AT_START);
        ser.println(AT_SIGNAL);
    //    ser.print(AT_END);
        timedBlockingRead(data, sizeof(data));
        OTSIM900LINK_DEBUG_SERIAL_PRINTLN(data)
        // response stuff
        uint8_t dataCutLength = 0;
        getResponse(dataCutLength, data, sizeof(data), ' '); // first ' ' appears right before useful part of message
    }

    /**
     * @brief   Set verbose errors
     * @param   level: 0 is no error codes, 1 is with codes, 2 is human readable descriptions.
     */
    void verbose(uint8_t level)
    {
        char data[MAX_SIM900_RESPONSE_CHARS];
        ser.print(AT_START);
        ser.print(AT_VERBOSE_ERRORS);
        ser.print(AT_SET);
        ser.println((char)(level + '0'));
    //    ser.print(AT_END);
        timedBlockingRead(data, sizeof(data));
        OTSIM900LINK_DEBUG_SERIAL_PRINTLN(data)
    }
    /**
     * @brief   Enter PIN code
     * @todo    Check return value?
     */
    uint8_t setPIN()
    {
        if(config->PIN == NULL) return 0; // do not attempt to set pin if NULL pointer.
        char data[MAX_SIM900_RESPONSE_CHARS];
        ser.print(AT_START);
        ser.print(AT_PIN);
        ser.print(AT_SET);
        printConfig(config->PIN);
        ser.println();
//        timedBlockingRead(data, sizeof(data));  // todo redundant until function properly implemented.
        OTSIM900LINK_DEBUG_SERIAL_PRINTLN(data)
        return 0;
    }
    /**
     * @brief   Check if PIN required
     * @retval  0 if SIM card unlocked.
     */
    bool checkPIN()
    {
        char data[min(40, MAX_SIM900_RESPONSE_CHARS)];
        ser.print(AT_START);
        ser.print(AT_PIN);
        ser.println(AT_QUERY);
    //    ser.print(AT_END);
        timedBlockingRead(data, sizeof(data));

        // response stuff
        const char *dataCut;
        uint8_t dataCutLength = 0;
        dataCut = getResponse(dataCutLength, data, sizeof(data), ' '); // first ' ' appears right before useful part of message
        if (*dataCut == 'R') return false; // expected string is 'READY'. no other possible string begins with R
        else return true;
    }

    /**
     * @brief   Blocks process until terminatingChar received.
     * @param   terminatingChar:    Character to block until.
     * @todo    Make sure this doesn't block longer than 250 ms.
     * @retval  True if character found, or false on 1000ms timeout
     */
    bool flushUntil(uint8_t _terminatingChar)
    {
        const uint8_t terminatingChar = _terminatingChar;
        const uint8_t endTime = OTV0P2BASE::getSecondsLT() + flushTimeOut;
        while (OTV0P2BASE::getSecondsLT() <= endTime) { // FIXME Replace this logic
            const uint8_t c = ser.read();
            if (c == terminatingChar) return true;
        }
    #if 0
        OTSIM900LINK_DEBUG_SERIAL_PRINTLN_FLASHSTRING(" Timeout")
        OTSIM900LINK_DEBUG_SERIAL_PRINTLN(OTV0P2BASE::getSecondsLT())
    #endif
        return false;
    }

    /**
     * @brief   Returns a pointer to section of response containing important data
     *          and sets its length to a variable
     * @param   newLength:  length of useful data.
     * @param   data:       pointer to array containing response from device.
     * @param   dataLength: length of array.
     * @param   startChar:  Ignores everything up to and including this character.
     * @retval  pointer to start of useful data.
     */
    const char *getResponse(uint8_t &newLength, const char *data, uint8_t dataLength, char _startChar)
    {
        char startChar = _startChar;
        const char *newPtr = NULL;
        uint8_t  i = 0;    // 'AT' + command + 0x0D
        uint8_t i0 = 0; // start index
        newLength = 0;
        // Ignore echo of command
        while (*data !=  startChar) {
            data++;
            i++;
            if(i >= dataLength) return NULL;
        }
        data++;
        i++;
        // Set pointer to start of and index
        newPtr = data;
        i0 = i;
        // Find end of response
        while(*data != 0x0D) {    // find end of response
            data++;
            i++;
            if(i >= dataLength) return NULL;
        }
        newLength = i - i0;
    #if 0 && defined(OTSIM900LINK_DEBUG)
        char *stringEnd = (char *)data;
         *stringEnd = '\0';
        OTV0P2BASE::serialPrintAndFlush(newPtr);
        OTV0P2BASE::serialPrintlnAndFlush();
    #endif // OTSIM900LINK_DEBUG
        return newPtr;    // return length of new array
    }

    /**
     * @brief   Open UDP socket.
     * @todo    Find better way of printing this (maybe combine as in APN).
     * @param   array containing server IP
     * @retval  Returns true if UDP opened
     */
    bool openUDP()
    {
        char data[MAX_SIM900_RESPONSE_CHARS];
        memset(data, 0, sizeof(data));
        ser.print(AT_START);
        ser.print(AT_START_UDP);
        ser.print("=\"UDP\",");
        ser.print('\"');
        printConfig(config->UDP_Address);
        ser.print("\",\"");
        printConfig(config->UDP_Port);
        ser.println('\"');
    //    ser.print(AT_END);
        // Implement check here
        timedBlockingRead(data, sizeof(data));

        // response stuff
        const char *datacut;
        uint8_t dataCutLength = 0;
        datacut = getResponse(dataCutLength, data, sizeof(data), 0x0A);
        OTSIM900LINK_DEBUG_SERIAL_PRINTLN(datacut)
        if(datacut[0] == 'E') return false;  // Returns ERROR on fail...
        else return true;  // Successfully opened UDP.
    }
    /**
     * @brief   Close UDP connection.
     * @todo    Implement checks.
     * @retval  True if UDP closed.
     * @note    Check UDP open?
     */
    bool closeUDP()
    {
        ser.print(AT_START);
        ser.println(AT_CLOSE_UDP);
    //    ser.print(AT_END);
        return false;
    }
    /**
     * @brief   Send a UDP frame.
     * @todo    Split this into init sending and write message? Need to check how long it blocks.
     * @param   frame:  Pointer to array containing frame to send.
     * @param   length: Length of frame.
     * @retval  True if send successful.
     */
    bool sendUDP(const char *frame, uint8_t length)
    {
        messageCounter++; // increment counter
        ser.print(AT_START);
        ser.print(AT_SEND_UDP);
        ser.print('=');
        ser.println(length);
    //    ser.print(AT_END);
        if (flushUntil('>')) {  // '>' indicates module is ready for UDP frame
            ser.write(frame, length);
            OTSIM900LINK_DEBUG_SERIAL_PRINTLN_FLASHSTRING("*success")
            return true;
        } else {
            OTSIM900LINK_DEBUG_SERIAL_PRINTLN_FLASHSTRING("*fail")
            return false;
        }
    }
//    OTSIM900LinkState getInitState();
    /**
     * @brief   Checks module for response.
     * @retval  0 if correct response.
     * @retval  -1 if unexpected response.
     */
    uint8_t interrogateSIM900()
    {
        ser.println(AT_START);
    //    ser.print(AT_END);
    //    uint8_t c = 0;
        // Debug code...
    //    uint8_t startTime = OTV0P2BASE::getSecondsLT();
    //    c = ser.read();
    //    uint8_t endTime = OTV0P2BASE::getSecondsLT();
    //    OTSIM900LINK_DEBUG_SERIAL_PRINT("T: ")
    //    OTSIM900LINK_DEBUG_SERIAL_PRINT(startTime)
    //  OTSIM900LINK_DEBUG_SERIAL_PRINT("\t")
    //    OTSIM900LINK_DEBUG_SERIAL_PRINT(endTime)
    //  OTSIM900LINK_DEBUG_SERIAL_PRINT("\t")
    //    OTSIM900LINK_DEBUG_SERIAL_PRINTFMT(c, HEX)
    //    OTSIM900LINK_DEBUG_SERIAL_PRINTLN()
    //    if (c == 'A') {
        if (ser.read() == 'A') {  // This is the expected response.
            return 0;
        } else {  // This means no response.
            return -1;
        }
    }
//    uint8_t checkInterrogationResponse();

    /**
    * @brief     Assigns OTSIM900LinkConfig config. Must be called before begin()
    * @retval    returns true if assigned or false if config is NULL
    */
    bool _doconfig()
    {
       if (channelConfig->config == NULL) return false;
       else {
           config = (const OTSIM900LinkConfig_t *) channelConfig->config;
           return true;
       }
    }

    volatile OTSIM900LinkState state;     // TODO check this is in correct place
    uint8_t txQueue[64]; // 64 is maxTxMsgLen (from OTRadioLink)
    uint8_t txMsgLen;  // This stores the length of the tx message. will have to be redone for multiple txQueue
    static const uint8_t maxTxQueueLength = 1; // TODO Could this be moved out into OTRadioLink


public:    // define abstract methods here
    // These are unused as no RX
    virtual void _dolisten() {}
    /**
     * @todo    function to get maxTXMsgLen?
     */
    virtual void getCapacity(uint8_t &queueRXMsgsMin, uint8_t &maxRXMsgLen, uint8_t &maxTXMsgLen) const {
        queueRXMsgsMin = 0;
        maxRXMsgLen = 0;
        maxTXMsgLen = 64;
    };
    virtual uint8_t getRXMsgsQueued() const {return 0;}
    virtual const volatile uint8_t *peekRXMsg() const {return 0;}
    virtual void removeRXMsg() {}


/* other methods (copied from OTRadioLink as is)
virtual void preinit(const void *preconfig) {}    // not really relevant?
virtual void panicShutdown() { preinit(NULL); }    // see above
*/
};


//const char AT_[] = "";
template<uint8_t rxPin, uint8_t txPin>
const char OTSIM900Link<rxPin, txPin>::AT_START[3] = "AT";
template<uint8_t rxPin, uint8_t txPin>
const char OTSIM900Link<rxPin, txPin>::AT_SIGNAL[5] = "+CSQ";
template<uint8_t rxPin, uint8_t txPin>
const char OTSIM900Link<rxPin, txPin>::AT_NETWORK[6] = "+COPS";
template<uint8_t rxPin, uint8_t txPin>
const char OTSIM900Link<rxPin, txPin>::AT_REGISTRATION[6] = "+CREG"; // GSM registration.
template<uint8_t rxPin, uint8_t txPin>
const char OTSIM900Link<rxPin, txPin>::AT_GPRS_REGISTRATION0[7] = "+CGATT"; // GPRS registration.
template<uint8_t rxPin, uint8_t txPin>
const char OTSIM900Link<rxPin, txPin>::AT_GPRS_REGISTRATION[7] = "+CGREG"; // GPRS registration.
template<uint8_t rxPin, uint8_t txPin>
const char OTSIM900Link<rxPin, txPin>::AT_SET_APN[6] = "+CSTT";
template<uint8_t rxPin, uint8_t txPin>
const char OTSIM900Link<rxPin, txPin>::AT_START_GPRS[7] = "+CIICR";
template<uint8_t rxPin, uint8_t txPin>
const char OTSIM900Link<rxPin, txPin>::AT_GET_IP[7] = "+CIFSR";
template<uint8_t rxPin, uint8_t txPin>
const char OTSIM900Link<rxPin, txPin>::AT_PIN[6] = "+CPIN";

template<uint8_t rxPin, uint8_t txPin>
const char OTSIM900Link<rxPin, txPin>::AT_STATUS[11] = "+CIPSTATUS";
template<uint8_t rxPin, uint8_t txPin>
const char OTSIM900Link<rxPin, txPin>::AT_START_UDP[10] = "+CIPSTART";
template<uint8_t rxPin, uint8_t txPin>
const char OTSIM900Link<rxPin, txPin>::AT_SEND_UDP[9] = "+CIPSEND";
template<uint8_t rxPin, uint8_t txPin>
const char OTSIM900Link<rxPin, txPin>::AT_CLOSE_UDP[10] = "+CIPCLOSE";
template<uint8_t rxPin, uint8_t txPin>
const char OTSIM900Link<rxPin, txPin>::AT_SHUT_GPRS[9] = "+CIPSHUT";

template<uint8_t rxPin, uint8_t txPin>
const char OTSIM900Link<rxPin, txPin>::AT_VERBOSE_ERRORS[6] = "+CMEE";

#endif // ARDUINO_ARCH_AVR


}    // namespace OTSIM900Link



#endif /* OTSIM900LINK_H_ */
<|MERGE_RESOLUTION|>--- conflicted
+++ resolved
@@ -168,15 +168,15 @@
   static const uint8_t MAX_SIM900_RESPONSE_CHARS = 64;
 
 public:
-	/**
-	* @brief    Constructor. Initializes softSerial and sets PWR_PIN
-	* @param    pwrPin        SIM900 power on/off pin
-	* @param    rxPin        Rx pin for software serial
-	* @param    txPin        Tx pin for software serial
-	*
-	* Cannot do anything with side-effects,
-	* as may be called before run-time fully initialised!
-	*/
+    /**
+    * @brief    Constructor. Initializes softSerial and sets PWR_PIN
+    * @param    pwrPin        SIM900 power on/off pin
+    * @param    rxPin        Rx pin for software serial
+    * @param    txPin        Tx pin for software serial
+    *
+    * Cannot do anything with side-effects,
+    * as may be called before run-time fully initialised!
+    */
     OTSIM900Link(uint8_t hardPwrPin, uint8_t pwrPin) : HARD_PWR_PIN(hardPwrPin), PWR_PIN(pwrPin)
     {
         bAvailable = false;
@@ -454,9 +454,6 @@
   bool bPowered;
   bool bPowerLock;
   int8_t powerTimer;
-<<<<<<< HEAD
-  const uint8_t duration;
-=======
   uint8_t messageCounter;  // number of frames sent. Used to schedule a reset.
   // maximum number of times SIM900 can spend in a state before being reset.
   // This only applies to the following states:
@@ -464,7 +461,6 @@
   // -SET_APN
   uint8_t retryCounter;
   static const constexpr uint8_t maxRetries = 10;
->>>>>>> c70a76cd
   volatile uint8_t txMessageQueue; // Number of frames currently queued for TX.
   const OTSIM900LinkConfig_t *config;
 /************************* Private Methods *******************************/
@@ -1034,4 +1030,4 @@
 
 
 
-#endif /* OTSIM900LINK_H_ */
+#endif /* OTSIM900LINK_H_ */