/*
The OpenTRV project licenses this file to you
under the Apache Licence, Version 2.0 (the "Licence");
you may not use this file except in compliance
with the Licence. You may obtain a copy of the Licence at

http://www.apache.org/licenses/LICENSE-2.0

Unless required by applicable law or agreed to in writing,
software distributed under the Licence is distributed on an
"AS IS" BASIS, WITHOUT WARRANTIES OR CONDITIONS OF ANY
KIND, either express or implied. See the Licence for the
specific language governing permissions and limitations
under the Licence.

Author(s) / Copyright (s): Damon Hart-Davis 2013--2016
*/

/*
 Ambient light sensor with occupancy detection.

 Specific to V0p2/AVR for now.
 */


#include "OTV0P2BASE_SensorAmbientLight.h"

#ifdef ARDUINO
#include <Arduino.h>
#endif

#include "OTV0P2BASE_ADC.h"
#include "OTV0P2BASE_BasicPinAssignments.h"
#include "OTV0P2BASE_Entropy.h"
#include "OTV0P2BASE_PowerManagement.h"
#include "OTV0P2BASE_Sleep.h"
#include "OTV0P2BASE_Serial_IO.h"   // for DEBUG_SERIAL


namespace OTV0P2BASE
{


#ifdef SensorAmbientLight_DEFINED

// Normal raw scale internally is 10 bits [0,1023].
static const uint16_t rawScale = 1024;
// Normal 2 bit shift between raw and externally-presented values.
static const uint8_t shiftRawScaleTo8Bit = 2;

////// If defined, then allow adaptive compression of top part of range when would otherwise max out.
////// This may be somewhat supply-voltage dependent, eg capped by the supply voltage.
////// Supply voltage is expected to be 2--3 times the bandgap reference, typically.
//////#define ADAPTIVE_THRESHOLD 896U // (1024-128) Top ~10%, companding by 8x.
//////#define ADAPTIVE_THRESHOLD 683U // (1024-683) Top ~33%, companding by 4x.
//////static const uint16_t scaleFactor = (extendedScale - ADAPTIVE_THRESHOLD) / (normalScale - ADAPTIVE_THRESHOLD);
////// Assuming typical V supply of 2--3 times Vbandgap,
////// compress above threshold to extend top of range by a factor of two.
////// Ensure that scale stays monotonic in face of calculation lumpiness, etc...
////// Scale all remaining space above threshold to new top value into remaining space.
////// Ensure scaleFactor is a power of two for speed.

// Measure/store/return the current room ambient light levels in range [0,255].
// This may consume significant power and time.
// Probably no need to do this more than (say) once per minute,
// but at a regular rate to catch such events as lights being switched on.
// This implementation expects LDR (1M dark resistance) from IO_POWER_UP to LDR_SENSOR_AIN and 100k to ground,
// or a phototransistor TEPT4400 in place of the LDR.
// (Not intended to be called from ISR.)
// If possible turn off all local light sources (eg UI LEDs) before calling.
// If possible turn off all heavy current drains on supply before calling.
uint8_t SensorAmbientLight::read()
  {
  // Power on to top of LDR/phototransistor.
//  power_intermittent_peripherals_enable(false); // No need to wait for anything to stablise as direct of IO_POWER_UP.
  OTV0P2BASE::power_intermittent_peripherals_enable(false); // Will take a nap() below to allow supply to quieten.
  OTV0P2BASE::nap(WDTO_30MS); // Give supply a moment to settle, eg from heavy current draw elsewhere.
  // Photosensor vs Vsupply [0,1023].  // May allow against Vbandgap again for some variants.
  const uint16_t al0 = OTV0P2BASE::analogueNoiseReducedRead(V0p2_PIN_LDR_SENSOR_AIN, DEFAULT); // ALREFERENCE);
  const uint16_t al = al0; // Use raw value as-is.
//#if !defined(EXTEND_OPTO_SENSOR_RANGE)
//  const uint16_t al = al0; // Use raw value as-is.
//#else // defined(EXTEND_OPTO_SENSOR_RANGE)
//  uint16_t al; // Ambient light.
//  // Default shift of raw value to extend effective scale.
//  al = al0 >> shiftExtendedToRawScale;
//  // If simple reading against bandgap at full scale then compute extended range.
//  // Two extra ADC measurements take extra time and introduce noise.
//  if(al0 >= rawScale-1)
//    {
//    // Photosensor vs Vsupply reference, [0,1023].
//    const uint16_t al1 = OTV0P2BASE::analogueNoiseReducedRead(LDR_SENSOR_AIN, DEFAULT);
//    const uint16_t vcc = Supply_cV.read();
//    const uint16_t vbg = Supply_cV.getRawInv(); // Vbandgap wrt Vsupply, [0,1023].
//    // Compute value in extended range up to ~1024 * Vsupply/Vbandgap.
//    // Faster overflow-free uint16_t-only approximation to (uint16_t)((al1 * 1024L) / vbg)).
//    const uint16_t ale = fnmin(4095U, ((al1 << 6) / vbg)) << 4;
//    if(ale > al0) // Keep output scale monotonic...
//      { al = fnmin(1023U, ale >> shiftExtendedToRawScale); }
//#if 1 && defined(DEBUG)
//    DEBUG_SERIAL_PRINT_FLASHSTRING("Ambient raw: ");
//    DEBUG_SERIAL_PRINT(al0);
//    DEBUG_SERIAL_PRINT_FLASHSTRING(", against Vcc: ");
//    DEBUG_SERIAL_PRINT(al1);
//    DEBUG_SERIAL_PRINT_FLASHSTRING(", extended scale value: ");
//    DEBUG_SERIAL_PRINT(ale);
//    DEBUG_SERIAL_PRINT_FLASHSTRING(", Vref against Vcc: ");
//    DEBUG_SERIAL_PRINT(vbg);
//    DEBUG_SERIAL_PRINT_FLASHSTRING(", Vcc: ");
//    DEBUG_SERIAL_PRINT(vcc);
////    DEBUG_SERIAL_PRINT_FLASHSTRING(", es threshold: ");
////    DEBUG_SERIAL_PRINT(aleThreshold);
//    DEBUG_SERIAL_PRINT_FLASHSTRING(", compressed: ");
//    DEBUG_SERIAL_PRINT(al);
//    DEBUG_SERIAL_PRINTLN();
//#endif
//    }
//#endif // defined(EXTEND_OPTO_SENSOR_RANGE)
  // Power off to top of LDR/phototransistor.
  OTV0P2BASE::power_intermittent_peripherals_disable();

  // Capture entropy from changed LS bits.
  if((uint8_t)al != (uint8_t)rawValue) { ::OTV0P2BASE::addEntropyToPool((uint8_t)al, 0); } // Claim zero entropy as may be forced by Eve.

//  // Hold the existing/old value for comparison.
//  const uint8_t oldValue = value;
  // Compute the new normalised value.
  const uint8_t newValue = (uint8_t)(al >> shiftRawScaleTo8Bit);

  // Adjust room-lit flag, with hysteresis.
  // Should be able to detect dark when darkThreshold is zero and newValue is zero.
  if(newValue <= darkThreshold)
    {
    isRoomLitFlag = false;
    // If dark enough to set isRoomLitFlag false then increment counter.
    // Do not do increment the count if the sensor seems to be unusable / dubiously usable.
    if(!unusable && (darkTicks < 255)) { ++darkTicks; }
    }
  else if(newValue > lightThreshold)
    {
    isRoomLitFlag = true;
    // If light enough to set isRoomLitFlag true then reset darkTicks counter.
    darkTicks = 0;
    }

<<<<<<< HEAD
  // If a callback is set
  // then treat a sharp brightening as a possible/weak indication of occupancy, eg light flicked on.
  const int16_t delta = newValue - oldValue;
  if((NULL != possOccCallback) && (delta > 0))
    {
#if 1 //&& defined(DEBUG)
V0P2BASE_DEBUG_SERIAL_PRINT_FLASHSTRING("  UP: ambient light rise/upDelta/newval/dt/lt: ");
V0P2BASE_DEBUG_SERIAL_PRINT(delta);
V0P2BASE_DEBUG_SERIAL_PRINT(' ');
V0P2BASE_DEBUG_SERIAL_PRINT(upDelta);
V0P2BASE_DEBUG_SERIAL_PRINT(' ');
V0P2BASE_DEBUG_SERIAL_PRINT(newValue);
V0P2BASE_DEBUG_SERIAL_PRINT(' ');
V0P2BASE_DEBUG_SERIAL_PRINT(darkThreshold);
V0P2BASE_DEBUG_SERIAL_PRINT(' ');
V0P2BASE_DEBUG_SERIAL_PRINT(lightThreshold);
V0P2BASE_DEBUG_SERIAL_PRINTLN();
#endif
    // Ignore false trigger at start-up,
    // and only respond to a large-enough jump in light levels.
    if((~0U != rawValue) && (delta >= upDelta))
      {
      possOccCallback(); // Ping the callback!
      }
    }
=======
//  // If a callback is set
//  // then treat a sharp brightening as a possible/weak indication of occupancy, eg light flicked on.
//  if((NULL != possOccCallback) && (newValue > oldValue))
//    {
//    // Ignore false trigger at start-up,
//    // and only respond to a large-enough jump in light levels.
//    if((((uint16_t)~0U) != rawValue) && ((newValue - oldValue) >= upDelta))
//      {
//#if 0 && defined(DEBUG)
//DEBUG_SERIAL_PRINT_FLASHSTRING("  UP: ambient light rise/upDelta/newval/dt/lt: ");
//DEBUG_SERIAL_PRINT((newValue - value));
//DEBUG_SERIAL_PRINT(' ');
//DEBUG_SERIAL_PRINT(upDelta);
//DEBUG_SERIAL_PRINT(' ');
//DEBUG_SERIAL_PRINT(newValue);
//DEBUG_SERIAL_PRINT(' ');
//DEBUG_SERIAL_PRINT(darkThreshold);
//DEBUG_SERIAL_PRINT(' ');
//DEBUG_SERIAL_PRINT(lightThreshold);
//DEBUG_SERIAL_PRINTLN();
//#endif
//      possOccCallback(); // Ping the callback!
//      }
//    }

  // If a callback is set then use the occupancy detector.
  if((NULL != possOccCallback) && occupancyDetector.update(newValue))
    { possOccCallback(); } // Ping the callback!
>>>>>>> c70a76cd

#if 0 && defined(DEBUG)
  DEBUG_SERIAL_PRINT_FLASHSTRING("Ambient light (/1023): ");
  DEBUG_SERIAL_PRINT(al);
  DEBUG_SERIAL_PRINTLN();
#endif

#if 0 && defined(DEBUG)
  DEBUG_SERIAL_PRINT_FLASHSTRING("Ambient light val/dt/lt: ");
  DEBUG_SERIAL_PRINT(value);
  DEBUG_SERIAL_PRINT(' ');
  DEBUG_SERIAL_PRINT(darkThreshold);
  DEBUG_SERIAL_PRINT(' ');
  DEBUG_SERIAL_PRINT(lightThreshold);
  DEBUG_SERIAL_PRINTLN();
#endif

#if 0 && defined(DEBUG)
  DEBUG_SERIAL_PRINT_FLASHSTRING("isRoomLit: ");
  DEBUG_SERIAL_PRINT(isRoomLitFlag);
  DEBUG_SERIAL_PRINTLN();
#endif

  // Store new value, in its various forms.
  rawValue = al;
  value = newValue;
  return(value);
  }

// Maximum value in the uint8_t range.
static const uint8_t MAX_AMBLIGHT_VALUE_UINT8 = 254;
// Minimum viable range (on [0,254] scale) to be usable.
static const uint8_t ABS_MIN_AMBLIGHT_RANGE_UINT8 = 3;
// Minimum hysteresis (on [0,254] scale) to be usable and avoid noise triggers.
static const uint8_t ABS_MIN_AMBLIGHT_HYST_UINT8 = 2;

// Recomputes thresholds and 'unusable' based on current state.
// WARNING: called from (static) constructors so do not attempt (eg) use of Serial.
//   * sensitive  if true be more sensitive to possible occupancy changes, else less so.
void SensorAmbientLight::_recomputeThresholds(const bool sensitive)
  {
  // If either recent max or min is unset then assume device usable by default.
  // Use default threshold(s).
  if((0xff == recentMin) || (0xff == recentMax))
    {
    // Use the supplied default light threshold and derive the rest from it.
    lightThreshold = defaultLightThreshold;
    upDelta = OTV0P2BASE::fnmax(1, lightThreshold >> 2); // Delta ~25% of light threshold.
    darkThreshold = lightThreshold - upDelta;
    // Assume OK for now.
    unusable = false;
    return;
    }

  // If the range between recent max and min too narrow then assume unusable.
  if((recentMin >= MAX_AMBLIGHT_VALUE_UINT8 - ABS_MIN_AMBLIGHT_RANGE_UINT8) ||
     (recentMax <= recentMin) ||
     (recentMax - recentMin <= ABS_MIN_AMBLIGHT_RANGE_UINT8))
    {
    // Use the supplied default light threshold and derive the rest from it.
    lightThreshold = defaultLightThreshold;
    upDelta = OTV0P2BASE::fnmax(1, lightThreshold >> 2); // Delta ~25% of light threshold.
    darkThreshold = lightThreshold - upDelta;
    // Assume unusable.
    darkTicks = 0; // Scrub any previous possibly-misleading value.
    unusable = true;
    return;
    }

  // Compute thresholds to fit within the observed sensed value range.
  //
  // TODO: a more sophisticated notion of distribution of values may be needed, esp for non-linear scale.
  // TODO: possibly allow a small adjustment on top of this to allow at least one trigger-free hour each day.
  // Some areas may have background flicker eg from trees moving or cars passing, so units there may need desensitising.
  // Could (say) increment an additional margin (up to ~25%) on each non-zero-trigger last hour, else decrement.
  //
  // Take upwards delta indicative of lights on, and hysteresis, as ~12.5% of FSD if 'sensitive'/default,
  // else 25% if less sensitive.
  //
  // TODO: possibly allow a small adjustment on top of this to allow >= 1 each trigger and trigger-free hours each day.
  // Some areas may have background flicker eg from trees moving or cars passing, so units there may need desensitising.
  // Could (say) increment an additional margin (up to half) on each non-zero-trigger last hour, else decrement.
  upDelta = OTV0P2BASE::fnmax((uint8_t)((recentMax - recentMin) >> (sensitive ? 3 : 2)), ABS_MIN_AMBLIGHT_HYST_UINT8);
  // Provide some noise elbow-room above the observed minimum.
  // Set the hysteresis values to be the same as the upDelta.
  darkThreshold = (uint8_t) OTV0P2BASE::fnmin(254, recentMin+1 + (upDelta>>1));
  lightThreshold = (uint8_t) OTV0P2BASE::fnmin(recentMax-1, darkThreshold + upDelta);

  // All seems OK.
  unusable = false;
  }

// Set recent min and max ambient light levels from recent stats, to allow auto adjustment to dark; ~0/0xff means no min/max available.
// Short term stats are typically over the last day,
// longer term typically over the last week or so (eg rolling exponential decays).
// Call regularly, roughly hourly, to drive other internal time-dependent adaptation.
//   * sensitive if true be more sensitive to possible occupancy changes, else less so.
void SensorAmbientLight::setTypMinMax(const uint8_t meanNowOrFF,
                             const uint8_t recentMinimumOrFF, const uint8_t recentMaximumOrFF,
                             const uint8_t longerTermMinimumOrFF, const uint8_t longerTermMaximumOrFF,
                             const bool sensitive)
  {
  // Simple approach: will ignore an 'unset'/0xff value if the other is good.
  recentMin = OTV0P2BASE::fnmin(recentMinimumOrFF, longerTermMinimumOrFF);

  if(0xff == recentMaximumOrFF) { recentMin = longerTermMaximumOrFF; }
  else if(0xff == longerTermMaximumOrFF) { recentMin = recentMaximumOrFF; }
  else
    {
    // Both values available; weight towards the more recent one for quick adaptation.
    recentMax = (uint8_t) (((3*(uint16_t)recentMaximumOrFF) + (uint16_t)longerTermMaximumOrFF) >> 2);
    }

  _recomputeThresholds(sensitive);

  // Pass on appropriate properties to the occupancy detector.
  occupancyDetector.setTypMinMax(meanNowOrFF,
          longerTermMinimumOrFF, longerTermMaximumOrFF,
          sensitive);

#if 0 && defined(DEBUG)
  DEBUG_SERIAL_PRINT_FLASHSTRING("Ambient recent min/max: ");
  DEBUG_SERIAL_PRINT(recentMin);
  DEBUG_SERIAL_PRINT(' ');
  DEBUG_SERIAL_PRINT(recentMax);
  if(unusable) { DEBUG_SERIAL_PRINT_FLASHSTRING(" UNUSABLE"); }
  DEBUG_SERIAL_PRINTLN();
#endif
  }

#endif // SensorAmbientLight_DEFINED


}<|MERGE_RESOLUTION|>--- conflicted
+++ resolved
@@ -143,33 +143,6 @@
     darkTicks = 0;
     }
 
-<<<<<<< HEAD
-  // If a callback is set
-  // then treat a sharp brightening as a possible/weak indication of occupancy, eg light flicked on.
-  const int16_t delta = newValue - oldValue;
-  if((NULL != possOccCallback) && (delta > 0))
-    {
-#if 1 //&& defined(DEBUG)
-V0P2BASE_DEBUG_SERIAL_PRINT_FLASHSTRING("  UP: ambient light rise/upDelta/newval/dt/lt: ");
-V0P2BASE_DEBUG_SERIAL_PRINT(delta);
-V0P2BASE_DEBUG_SERIAL_PRINT(' ');
-V0P2BASE_DEBUG_SERIAL_PRINT(upDelta);
-V0P2BASE_DEBUG_SERIAL_PRINT(' ');
-V0P2BASE_DEBUG_SERIAL_PRINT(newValue);
-V0P2BASE_DEBUG_SERIAL_PRINT(' ');
-V0P2BASE_DEBUG_SERIAL_PRINT(darkThreshold);
-V0P2BASE_DEBUG_SERIAL_PRINT(' ');
-V0P2BASE_DEBUG_SERIAL_PRINT(lightThreshold);
-V0P2BASE_DEBUG_SERIAL_PRINTLN();
-#endif
-    // Ignore false trigger at start-up,
-    // and only respond to a large-enough jump in light levels.
-    if((~0U != rawValue) && (delta >= upDelta))
-      {
-      possOccCallback(); // Ping the callback!
-      }
-    }
-=======
 //  // If a callback is set
 //  // then treat a sharp brightening as a possible/weak indication of occupancy, eg light flicked on.
 //  if((NULL != possOccCallback) && (newValue > oldValue))
@@ -198,7 +171,6 @@
   // If a callback is set then use the occupancy detector.
   if((NULL != possOccCallback) && occupancyDetector.update(newValue))
     { possOccCallback(); } // Ping the callback!
->>>>>>> c70a76cd
 
 #if 0 && defined(DEBUG)
   DEBUG_SERIAL_PRINT_FLASHSTRING("Ambient light (/1023): ");
