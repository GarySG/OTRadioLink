--- conflicted
+++ resolved
@@ -510,28 +510,19 @@
 // Returns number of bytes written to buffer, or 0 in case of error.
 // Note that the frame will be at least 4 + ID-length (up to maxIDLength) bytes,
 // so the buffer must be large enough to accommodate that.
-//  * sfh  workspace for constructing header,
-//        also extracts the previous sequence number and increments before using,
-<<<<<<< HEAD
-//        so that sending a series of (insecure) frames with the same sfh instance
-=======
-//        so that sending a series of (insecure) frames with the same sh
->>>>>>> 56528aa3
-//        will generate a contiguous stream of sequence numbers
-//        in the absence of errors
 //  * buf  buffer to which is written the entire frame including trailer; never NULL
 //  * buflen  available length in buf; if too small then this routine will fail (return 0)
+//  * seqNum_  least-significant 4 bits are 4 lsbs of frame sequence number
 //  * id_ / il_  ID bytes (and length) to go in the header
-uint8_t generateInsecureBeacon(SecurableFrameHeader &sfh,
-                                uint8_t *const buf, const uint8_t buflen,
+uint8_t generateInsecureBeacon(uint8_t *const buf, const uint8_t buflen,
+                                const uint8_t seqNum_,
                                 const uint8_t *const id_, const uint8_t il_)
     {
-    // Increment the old sequence number to get the new one.
-    const uint8_t newSeqNum = (sfh.getSeq() + 1) & 0xf;
+    SecurableFrameHeader sfh;
     // "I'm Alive!" / beacon message.
     return(encodeNonsecureSmallFrame(buf, buflen,
                                     OTRadioLink::FTS_ALIVE,
-                                    newSeqNum,
+                                    seqNum_,
                                     id_, il_,
                                     NULL, 0));
     }
