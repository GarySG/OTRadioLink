--- conflicted
+++ resolved
@@ -118,11 +118,7 @@
             // For those radios that need starting this will be false before begin().
             virtual bool isAvailable() const { return(true); }
 
-<<<<<<< HEAD
             // If activeRX is true, listen for incoming messages on the specified (default first/0) channel,
-=======
-            // If activeRX is true, listen for incoming messages on the specified (default 0) channel,
->>>>>>> 919b9ffe
             // else (if activeRX is false) make sure that the receiver is shut down.
             // (If not listening and not transmitting then by default shut down and save energy.)
             // Does not block.
@@ -154,11 +150,7 @@
             // Higher-numbered error states may be more severe.
             virtual uint8_t getRXRerr() { return(0); }
 
-<<<<<<< HEAD
             // Send/TX a frame on the specified (default first/0) channel, optionally quietly.
-=======
-            // Send/TX a frame on the specified (default first) channel, optionally quietly.
->>>>>>> 919b9ffe
             // Revert afterwards to listen()ing if enabled,
             // else usually power down the radio if not listening.
             //   * quiet  if true then send can be quiet
@@ -172,7 +164,7 @@
             virtual bool send(const uint8_t *buf, uint8_t buflen, int channel = 0, bool quiet = false, bool listenAfter = false) = 0;
 
             // Poll for incoming messages (eg where interrupts are not available).
-            // Will only have any effect when listen(true, ...) is active.
+            // Will only have any effect when listen(true, ...) is in effect.
             // Can be used safely in addition to handling inbound interrupts.
             // Where interrupts are not available should be called at least as often
             // and messages are expected to arrive to avoid radio receiver overrun.
