/*
The OpenTRV project licenses this file to you
under the Apache Licence, Version 2.0 (the "Licence");
you may not use this file except in compliance
with the Licence. You may obtain a copy of the Licence at

http://www.apache.org/licenses/LICENSE-2.0

Unless required by applicable law or agreed to in writing,
software distributed under the Licence is distributed on an
"AS IS" BASIS, WITHOUT WARRANTIES OR CONDITIONS OF ANY
KIND, either express or implied. See the Licence for the
specific language governing permissions and limitations
under the Licence.

Author(s) / Copyright (s): Damon Hart-Davis 2014--2016
                           Jeremy Poulter 2016
                           Gary Gladman 2016
*/

/*
 DS18B20 OneWire(TM) temperature detector.
 */

#ifndef OTV0P2BASE_SENSORDS18B20_H
#define OTV0P2BASE_SENSORDS18B20_H

//#include "OTV0P2BASE_Util.h"
#include "OTV0P2BASE_MinOW.h"
#include "OTV0P2BASE_Sensor.h"
#include "utility/OTV0P2BASE_SensorTemperatureC16Base.h"


namespace OTV0P2BASE
{


#if defined(MinimalOneWireBase_DEFINED) // Required definition.
// External/off-board DS18B20 temperature sensor in nominal 1/16 C.
// Requires OneWire support.
// Will in future be templated on:
//   * the MinimalOneWire instance to use
//   * precision (9, 10, 11 or 12 bits, 12 for the full C/16 resolution),
//     noting that lower precision is faster,
//     and for example 1C will be 0x1X
//     with more bits of the final nibble defined for with higher precision
//   * enumeration order of this device on the OW bus,
//     with 0 (the default) being the first found by the usual deterministic scan
//   * whether the CRC should de checked for incoming data
//     to improve reliability on long connections at a code and CPU cost
// Multiple DS18B20s can nominally be supported on one or multiple OW buses.
// Not all template parameter combinations may be supported.
// Provides temperature as a signed int value with 0C == 0 at all precisions.
#define TemperatureC16_DS18B20_DEFINED
class TemperatureC16_DS18B20 : public TemperatureC16Base
  {
  public:
    // Maximum number of corrected sensors.
    static const uint8_t MAX_SENSORS = 10U;

  private:
    // Reference to minimal OneWire support instance for appropriate GPIO.
    OTV0P2BASE::MinimalOneWireBase &minOW;

    // True once initialised.
    bool initialised;

    // Precision in range [9,12].
    const uint8_t precision;

    // The number of sensors found on the bus
    uint8_t numberSensors;

    // Per sensor error correction.
    int8_t correction[MAX_SENSORS];

    // Initialise the device (if any) before first use.
    // Returns true iff successful.
    // Uses specified order DS18B20 found on bus.
    // May need to be reinitialised if precision changed.
    bool init();

  public:
    // Minimum supported precision, in bits, corresponding to 1/2 C resolution.
    static const uint8_t MIN_PRECISION = 9U;
    // Maximum supported precision, in bits, corresponding to 1/16 C resolution.
    static const uint8_t MAX_PRECISION = 12U;
    // Default precision; defaults to minimum for speed.
    static const uint8_t DEFAULT_PRECISION = MIN_PRECISION;

    // Returns number of useful binary digits after the binary point.
    // 8 less than total precision for DS18B20.
    virtual int8_t getBitsAfterPoint() const { return(precision - 8U); }

    // Returns true if this sensor is definitely unavailable or behaving incorrectly.
    // This is after an attempt to initialise has not found a DS18B20 on the bus.
    virtual bool isUnavailable() const { return(initialised && 0U == numberSensors); }

    // Create instance with given OneWire connection, bus ordinal and precision.
    // No two instances should attempt to target the same DS18B20,
    // though different DS18B20s on the same bus or different buses is allowed.
    // Precision defaults to minimum (9 bits, 0.5C resolution) for speed.
    TemperatureC16_DS18B20(OTV0P2BASE::MinimalOneWireBase &ow, uint8_t _precision = DEFAULT_PRECISION)
      : minOW(ow), initialised(false), precision(constrain(_precision, MIN_PRECISION, MAX_PRECISION))
#if defined(DS18B20_STAT_CORRECTION)
      { memset(correction, 2, sizeof(correction)); }
#else
      { memset(correction, 0, sizeof(correction)); }
#endif

    // Get current precision in bits [9,12]; 9 gives 1/2C resolution, 12 gives 1/16C resolution.
    uint8_t getPrecisionBits() const { return(precision); }

    // return the number of DS18B20 sensors on the bus
    uint8_t getNumberSensors();

    // Force capture and extraction of temperature from the single DS18B20 sensor.
    // Return the value sensed in nominal units of 1/16 C.
    // At sub-maximum precision lsbits will be zero or undefined.
    // Expensive/slow NOTE: capture and extraction can be separated
    // Not thread-safe nor usable within ISRs (Interrupt Service Routines).
    virtual int16_t read();

    // Force a capture of temperature from potentially multiple DS18B20 sensors.
    // The return indicates whether 0 or more sensors are capturing.
    // Not thread-safe nor usable within ISRs (Interrupt Service Routines).
    uint16_t capture(void);

    // Extract temperature from multiple DS18B20 sensors providing a capture has been initiated.
    // The value sensed, in nominal units of 1/16 C, is written to the array of uint16_t (with count elements)
    // pointed to by values. The values are written in the order they are found on the One-Wire bus.
    // index specifies the sensor to start reading at 0 being the first. This can be used to read more sensors
    // than elements in the values array
    // The return is the number of values read
    // At sub-maximum precision lsbits will be zero or undefined.
    // Expensive/slow - NOTE: once capture capture is initiated other activities can be interleaved prior to extraction
    // Not thread-safe nor usable within ISRs (Interrupt Service Routines).
<<<<<<< HEAD
    uint16_t extractMultiple(int16_t *values, int count, int index = 0) const;

    // Force capture and extraction of temperature from multiple DS18B20 sensors.
    // The value sensed, in nominal units of 1/16 C, is written to the array of uint16_t (with count elements)
    // pointed to by values. The values are written in the order they are found on the One-Wire bus.
    // index specifies the sensor to start reading at 0 being the first. This can be used to read more sensors
    // than elements in the values array
    // The return is the number of values read
    // At sub-maximum precision lsbits will be zero or undefined.
    // Expensive/slow NOTE: capture and extraction can be separated
    // Not thread-safe nor usable within ISRs (Interrupt Service Routines).
    uint16_t readMultiple(int16_t *values, int count, int index = 0);
=======
    uint8_t readMultiple(int16_t *values, uint8_t count, uint8_t index = 0);
  };
#endif // defined(MinimalOneWireBase_DEFINED) // Required definition.
>>>>>>> c70a76cd

    // Calculate the per sensor correction for a number of sensors.
    // Assumes n co-located temperature sensors at ambient prior to relocating and setting to work.
    // Expected to be used once during system setup.
    // Not thread-safe nor usable within ISRs (Interrupt Service Routines).
    void correct(int8_t * const corr);

    // Set the per sensor correction for a number of sensors.
    // Not thread-safe nor usable within ISRs (Interrupt Service Routines).
    void setCorrect(const int8_t * const corr);

  };
}
#endif<|MERGE_RESOLUTION|>--- conflicted
+++ resolved
@@ -135,7 +135,6 @@
     // At sub-maximum precision lsbits will be zero or undefined.
     // Expensive/slow - NOTE: once capture capture is initiated other activities can be interleaved prior to extraction
     // Not thread-safe nor usable within ISRs (Interrupt Service Routines).
-<<<<<<< HEAD
     uint16_t extractMultiple(int16_t *values, int count, int index = 0) const;
 
     // Force capture and extraction of temperature from multiple DS18B20 sensors.
@@ -148,11 +147,6 @@
     // Expensive/slow NOTE: capture and extraction can be separated
     // Not thread-safe nor usable within ISRs (Interrupt Service Routines).
     uint16_t readMultiple(int16_t *values, int count, int index = 0);
-=======
-    uint8_t readMultiple(int16_t *values, uint8_t count, uint8_t index = 0);
-  };
-#endif // defined(MinimalOneWireBase_DEFINED) // Required definition.
->>>>>>> c70a76cd
 
     // Calculate the per sensor correction for a number of sensors.
     // Assumes n co-located temperature sensors at ambient prior to relocating and setting to work.
@@ -165,5 +159,6 @@
     void setCorrect(const int8_t * const corr);
 
   };
+#endif // defined(MinimalOneWireBase_DEFINED) // Required definition.
 }
 #endif