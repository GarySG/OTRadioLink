--- conflicted
+++ resolved
@@ -54,11 +54,7 @@
 	static const uint16_t timeOut = 8000;	// length of timeout in somethings TODO work this out
 	// Used to tune delay cycle times
 		// Compensates for time setting up registries in delay func
-<<<<<<< HEAD
-	static const uint8_t tuningVal = 22;	// was 24 for arduino
-=======
-	static const uint8_t tuningVal = 24;	// was 24 for arduino
->>>>>>> 4a2f9acc
+	static const uint8_t tuningVal = 24;	// replace this with read and write versions?
 
 	uint16_t baud;
 	uint8_t halfDelay;
