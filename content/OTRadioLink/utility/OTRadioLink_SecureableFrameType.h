--- conflicted
+++ resolved
@@ -349,7 +349,6 @@
             //
             // NOTE: mqy not check that all padding bytes are actually zero.
             static uint8_t removePaddingTo32BTrailing0sAndPadCount(const uint8_t *buf);
-<<<<<<< HEAD
 
             // Signature of pointer to basic fixed-size text encryption/authentication function.
             // (Suitable for type 'O' valve/sensor small frame for example.)
@@ -470,38 +469,32 @@
 
         };
 
-=======
-        };
-
->>>>>>> 1e3bc109
     // V0p2 implementation for 0 or 32 byte encrypted body sections.
     class SimpleSecureFrame32or0BodyV0p2 : public SimpleSecureFrame32or0BodyBase
         {
+        public:
+            // Pads plain-text in place prior to encryption with 32-byte fixed length padded output.
+            // Simple method that allows unpadding at receiver, does padding in place.
+            // Padded size is (ENC_BODY_SMALL_FIXED_CTEXT_SIZE) 32, maximum unpadded size is 31.
+            // All padding bytes after input text up to final byte are zero.
+            // Final byte gives number of zero bytes of padding added from plain-text to final byte itself [0,31].
+            // Returns padded size in bytes (32), or zero in case of error.
+            //
+            // Parameters:
+            //  * buf  buffer containing the plain-text; must be >= 32 bytes, never NULL
+            //  * datalen  unpadded data size at start of buf; if too large (>31) then this routine will fail (return 0)
+            static uint8_t addPaddingTo32BTrailing0sAndPadCount(uint8_t *buf, uint8_t datalen);
+
+            // Unpads plain-text in place prior to encryption with 32-byte fixed length padded output.
+            // Reverses/validates padding applied by addPaddingTo32BTrailing0sAndPadCount().
+            // Returns unpadded data length (at start of buffer) or 0xff in case of error.
+            //
+            // Parameters:
+            //  * buf  buffer containing the plain-text; must be >= 32 bytes, never NULL
+            //
+            // NOTE: mqy not check that all padding bytes are actually zero.
+            static uint8_t removePaddingTo32BTrailing0sAndPadCount(const uint8_t *buf);
         };
-<<<<<<< HEAD
-=======
-
-
-    // Signature of pointer to basic fixed-size text encryption/authentication function.
-    // (Suitable for type 'O' valve/sensor small frame for example.)
-    // Can be fulfilled by AES-128-GCM for example
-    // where:
-    //   * textSize is 32 (or zero if plaintext is NULL)
-    //   * keySize is 16
-    //   * nonceSize is 12
-    //   * tagSize is 16
-    // The plain-text (and identical cipher-text) size is picked to be
-    // a multiple of the cipher's block size, or zero,
-    // which implies likely requirement for padding of the plain text.
-    // Note that the authenticated text size is not fixed, ie is zero or more bytes.
-    // Returns true on success, false on failure.
-    typedef bool (*fixed32BTextSize12BNonce16BTagSimpleEnc_ptr_t)(void *state,
-            const uint8_t *key, const uint8_t *iv,
-            const uint8_t *authtext, uint8_t authtextSize,
-            const uint8_t *plaintext,
-            uint8_t *ciphertextOut, uint8_t *tagOut);
->>>>>>> 1e3bc109
-
 
 
     // NULL basic fixed-size text 'encryption' function.
