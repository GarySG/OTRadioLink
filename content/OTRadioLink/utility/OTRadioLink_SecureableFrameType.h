/*
The OpenTRV project licenses this file to you
under the Apache Licence, Version 2.0 (the "Licence");
you may not use this file except in compliance
with the Licence. You may obtain a copy of the Licence at

http://www.apache.org/licenses/LICENSE-2.0

Unless required by applicable law or agreed to in writing,
software distributed under the Licence is distributed on an
"AS IS" BASIS, WITHOUT WARRANTIES OR CONDITIONS OF ANY
KIND, either express or implied. See the Licence for the
specific language governing permissions and limitations
under the Licence.

Author(s) / Copyright (s): Damon Hart-Davis 2015--2016
*/

/*
 * Radio message secureable frame types and related information.
 *
 * Based on 2015Q4 spec and successors:
 *     http://www.earth.org.uk/OpenTRV/stds/network/20151203-DRAFT-SecureBasicFrame.txt
 *     https://raw.githubusercontent.com/DamonHD/OpenTRV/master/standards/protocol/IoTCommsFrameFormat/SecureBasicFrame-*.txt
 */

#ifndef ARDUINO_LIB_OTRADIOLINK_SECUREABLEFRAMETYPE_H
#define ARDUINO_LIB_OTRADIOLINK_SECUREABLEFRAMETYPE_H

#include <stdint.h>
#include <OTV0p2Base.h>


namespace OTRadioLink
    {


    // Secureable (V0p2) messages.
    //
    // Based on 2015Q4 spec and successors:
    //     http://www.earth.org.uk/OpenTRV/stds/network/20151203-DRAFT-SecureBasicFrame.txt
    //     https://raw.githubusercontent.com/DamonHD/OpenTRV/master/standards/protocol/IoTCommsFrameFormat/SecureBasicFrame-V0.1-201601.txt
    //
    // This is primarily intended for local wireless communications
    // between sensors/actuators and a local hub/concentrator,
    // but should be robust enough to traverse public WANs in some circumstances.
    //
    // This can be used in a lightweight non-secure form,
    // or in a secured form,
    // with the security nominally including authentication and encryption,
    // with algorithms and parameters agreed in advance between leaf and hub,
    // and possibly varying by message type.
    // The initial supported auth/enc crypto mechanism (as of 2015Q4)
    // is AES-GCM with 128-bit pre-shared keys (and pre-shared IDs).
    //
    // The leading byte received indicates the length of frame that follows,
    // with the following byte indicating the frame type.
    // The leading frame-length byte allows efficient packet RX with many low-end radios.
    //
    // Frame types of 32/0x20 or above are reserved to OpenTRV to define.
    // Frame types < 32/0x20 (ignoring secure bit) are defined as
    // local-use-only and may be defined and used privately
    // (within a local radio network ~100m max or local wired network)
    // for any reasonable purpose providing use is generally consistent with
    // the rest of the protocol,
    // and providing that frames are not allowed to escape the local network.
    enum FrameType_Secureable
        {
        // No message should be type 0x00/0x01 (nor 0x7f/0xff).
        FTS_NONE                        = 0,
        FTS_INVALID_HIGH                = 0x7f,

        // Frame types < 32/0x20 (ignoring secure bit) are defined as local-use-only.
        FTS_MAX_LOCAL_TYPE              = 31,
        // Frame types of 32/0x20 or above are reserved to OpenTRV to define.
        FTS_MIN_PUBLIC_TYPE             = 32,

        // "I'm alive" / beacon message generally with empty (zero-length) message body.
        // Uses same crypto algorithm as 'O' frame type when secure.
        // This message can be sent asynchronously,
        // or after a short randomised delay in response to a broadcast liveness query.
        // ID should usually not be zero length (or any non-unique prefix)
        // as the computational burden on the receiver could be large.
        //
        // When received by a leaf node it identifies itself physically if possible,
        // eg through any local UI such as flashing lights or tactile actuators,
        // for example to help a field technician ID a device and verify comms.
        // Devices may refuse to do this (or limit their response)
        // for a number of reasons including minimising the scope for misuse.
        FTS_ALIVE                       = '!',

        // OpenTRV basic valve/sensor leaf-to-hub frame (secure if high-bit set).
        FTS_BasicSensorOrValve          = 'O', // 0x4f
        };

    // A high bit set (0x80) in the type indicates the secure message format variant.
    // The frame type is part of the authenticated data.
    const static uint8_t SECUREABLE_FRAME_TYPE_SEC_FLAG = 0x80;

    // For most small frames generally the maximum encrypted body size is 32.
    // That represents ~50% of the potential payload of a small (~63) byte frame.
    // Always padding to that size is simple and makes traffic analysis harder.
    // More sophisticated padding schemes are allowed to pad to smaller than 32,
    // eg to 16 bytes for 16-byte-block encryption mechanisms,
    // to conserve bandwidth.
    const static uint8_t ENC_BODY_SMALL_FIXED_CTEXT_SIZE = 32;

    // For fixed-size default encrypted bodies the maximum plaintext size is one less.
    const static uint8_t ENC_BODY_SMALL_FIXED_PTEXT_MAX_SIZE =
        ENC_BODY_SMALL_FIXED_CTEXT_SIZE - 1;

    // Standard length of ID to transmit in a secure frame.
    // Long enough to make risk of non-unique prefixes very small even for large deployments.
    // Short enough to produce an encrypted frame shorter than the maximum permitted.
    const static uint8_t ENC_BODY_DEFAULT_ID_BYTES = 4;

    // Logical header for the secureable frame format.
    // Intended to be efficient to hold and work with in memory
    // and to convert to and from wire format.
    // All of this header should be (in wire format) authenticated for secure frames.
    // Note: fl = hl-1 + bl + tl = 3+il + bl + tl
    //
    // Frame format excluding logical leading length (fl) byte:
    // +------+--------+-----------------+----+--------------------+------------------+
    // | type | seqidl | ID [0,15] bytes | bl | body [0,251] bytes | trailer 1+ bytes |
    // +------+--------+-----------------+----+--------------------+------------------+
    struct SecurableFrameHeader
        {
        // Create an instance as an invalid frame header ready to start with seqNum==0.
        // Make the frame length 0 (which is invalid).
        // Make the sequence number 0xf so that (pre-)incrementing will make it 0.
        // Make the ID length 0.
        SecurableFrameHeader() : fl(0), seqIl(0xf0) { }

        // Returns true if the frame header in this struct instance is invalid.
        // This is only reliable if all manipulation of struct content
        // is by the member functions.
        bool isInvalid() const { return(0 == fl); }

        // Minimum possible frame size is 4, excluding fl byte.
        // Minimal frame (excluding logical leading length fl byte) is:
        //   type, seq/idlen, zero-length ID, bl, zero-length body, 1-byte trailer.
        // +------+--------+----+----------------+
        // | type | seqidl | bl | 1-byte-trailer |
        // +------+--------+----+----------------+
        static const uint8_t minFrameSize = 4;

        // Maximum (small) frame size is 63, excluding fl byte.
        static const uint8_t maxSmallFrameSize = 63;
        // Frame length excluding/after this byte [0,63]; zero indicates an invalid frame.
        // Appears first on the wire to support radio hardware packet handling.
        //     fl = hl-1 + bl + tl = 3+il + bl + tl
        // where hl header length, bl body length, tl trailer length
        // Should usually be set last to leave header clearly invalid until complete.
        uint8_t fl;

        // Frame type nominally from FrameType_Secureable (bits 0-6, [1,126]).
        // Top bit indicates secure frame if 1/true.
        uint8_t fType;
        bool isSecure() const { return(0 != (0x80 & fType)); }

        // Frame sequence number mod 16 [0,15] (bits 4 to 7) and ID length [0,15] (bits 0-3).
        //
        // Sequence number increments from 0, wraps at 15;
        // increment is skipped for repeat TXes used for noise immunity.
        // If a counter is used as part of (eg) security IV/nonce
        // then these 4 bits may be its least significant bits.
        uint8_t seqIl;
        // Get frame sequence number mod 16 [0,15].
        uint8_t getSeq() const { return((seqIl >> 4) & 0xf); }
        // Get il (ID length) [0,15].
        uint8_t getIl() const { return(seqIl & 0xf); }

        // ID bytes (0 implies anonymous, 1 or 2 typical domestic, length il).
        //
        // This is the first il bytes of the leaf's (64-bit) full ID.
        // Thus this is typically the ID of the sending sensor/valve/etc,
        // but may under some circumstances (depending on message type)
        // be the ID of the target/recipient.
        //
        // Initial and 'small frame' implementations are limited to 8 bytes of ID
        const static uint8_t maxIDLength = 8;
        uint8_t id[maxIDLength];

        // Get header length including the leading frame-length byte.
        inline uint8_t getHl() const { return(4 + getIl()); }

        // Maximum small frame body size is maximum frame size minus 4, excluding fl byte.
        // This maximum size is only achieved with non-secure frames with zero-length ID.
        static const uint8_t maxSmallFrameBodySize = maxSmallFrameSize - 4;
        // Body length including any padding [0,251] but generally << 60.
        uint8_t bl;
        // Compute the offset of the body from the start of the frame starting with nominal fl byte.
        inline uint8_t getBodyOffset() const { return(getHl()); }

        // Compute tl (trailer length) [1,251]; must == 1 for insecure frame.
        // Other fields must be valid for this to return a valid answer.
        uint8_t getTl() const { return(fl - 3 - getIl() - bl); }
        // Compute the offset of the trailer from the start of the frame starting with nominal fl byte.
        uint8_t getTrailerOffset() const { return(4 + getIl() + bl); }


        // Check parameters for, and if valid then encode into the given buffer, the header for a small secureable frame.
        // The buffer starts with the fl frame length byte.
        //
        // Parameters:
        //  * buf  buffer to encode header to, of at least length buflen; never NULL
        //  * buflen  available length in buf; if too small for encoded header routine will fail (return 0)
        //  * secure_ true if this is to be a secure frame
        //  * fType_  frame type (without secure bit) in range ]FTS_NONE,FTS_INVALID_HIGH[ ie exclusive
        //  * seqNum_  least-significant 4 bits are 4 lsbs of frame sequence number
        //  * il_  ID length in bytes at most 8 (could be 15 for non-small frames)
        //  * id_  source of ID bytes, at least il_ long; NULL means fill from EEPROM
        //  * bl_  body length in bytes [0,251] at most
        //  * tl_  trailer length [1,251[ at most, always == 1 for non-secure frame
        //
        // This does not permit encoding of frames with more than 64 bytes (ie 'small' frames only).
        // This does not deal with encoding the body or the trailer.
        // Having validated the parameters they are copied into the structure
        // and then into the supplied buffer, returning the number of bytes written.
        //
        // Performs as many as possible of the 'Quick Integrity Checks' from the spec, eg SecureBasicFrame-V0.1-201601.txt
        //  1) fl >= 4 (type, seq/il, bl, trailer bytes)
        //  2) fl may be further constrained by system limits, typically to <= 63
        //  3) type (the first frame byte) is never 0x00, 0x80, 0x7f, 0xff.
        //  4) il <= 8 for initial implementations (internal node ID is 8 bytes)
        //  5) il <= fl - 4 (ID length; minimum of 4 bytes of other overhead)
        //  6) bl <= fl - 4 - il (body length; minimum of 4 bytes of other overhead)
        //  7) NOT DONE: the final frame byte (the final trailer byte) is never 0x00 nor 0xff
        //  8) tl == 1 for non-secure, tl >= 1 for secure (tl = fl - 3 - il - bl)
        // Note: fl = hl-1 + bl + tl = 3+il + bl + tl
        //
        // (If the parameters are invalid or the buffer too small, 0 is returned to indicate an error.)
        // The fl byte in the structure is set to the frame length, else 0 in case of any error.
        // Returns number of bytes of encoded header excluding nominally-leading fl length byte; 0 in case of error.
        uint8_t checkAndEncodeSmallFrameHeader(uint8_t *buf, uint8_t buflen,
                                               bool secure_, FrameType_Secureable fType_,
                                               uint8_t seqNum_,
                                               const uint8_t *id_, uint8_t il_,
                                               uint8_t bl_,
                                               uint8_t tl_);

        // Decode header and check parameters/validity for inbound short secureable frame.
        // The buffer starts with the fl frame length byte.
        //
        // Parameters:
        //  * buf  buffer to decode header from, of at least length buflen; never NULL
        //  * buflen  available length in buf; if too small for encoded header routine will fail (return 0)
        //
        // Performs as many as possible of the 'Quick Integrity Checks' from the spec, eg SecureBasicFrame-V0.1-201601.txt
        //  1) fl >= 4 (type, seq/il, bl, trailer bytes)
        //  2) fl may be further constrained by system limits, typically to <= 63
        //  3) type (the first frame byte) is never 0x00, 0x80, 0x7f, 0xff.
        //  4) il <= 8 for initial implementations (internal node ID is 8 bytes)
        //  5) il <= fl - 4 (ID length; minimum of 4 bytes of other overhead)
        //  6) bl <= fl - 4 - il (body length; minimum of 4 bytes of other overhead)
        //  7) the final frame byte (the final trailer byte) is never 0x00 nor 0xff (if whole frame available)
        //  8) tl == 1 for non-secure, tl >= 1 for secure (tl = fl - 3 - il - bl)
        // Note: fl = hl-1 + bl + tl = 3+il + bl + tl
        //
        // (If the header is invalid or the buffer too small, 0 is returned to indicate an error.)
        // The fl byte in the structure is set to the frame length, else 0 in case of any error.
        // Returns number of bytes of decoded header including nominally-leading fl length byte; 0 in case of error.
        uint8_t checkAndDecodeSmallFrameHeader(const uint8_t *buf, uint8_t buflen);

        // Compute and return CRC for non-secure frames; 0 indicates an error.
        // This is the value that should be at getTrailerOffset() / offset fl.
        // Can be called after checkAndEncodeSmallFrameHeader() or checkAndDecodeSmallFrameHeader()
        // to compute the correct CRC value;
        // the equality check (on decode) or write (on encode) will then need to be done.
        // Note that the body must already be in place in the buffer.
        //
        // Parameters:
        //  * buf  buffer containing the entire frame except trailer/CRC; never NULL
        //  * buflen  available length in buf; if too small then this routine will fail (return 0)
        uint8_t computeNonSecureFrameCRC(const uint8_t *buf, uint8_t buflen) const;
        };



    // Compose (encode) entire non-secure small frame from header params, body and CRC trailer.
    // Returns the total number of bytes written out for the frame
    // (including, and with a value one higher than the first 'fl' bytes).
    // Returns zero in case of error.
    // The supplied buffer may have to be up to 64 bytes long.
    //
    // Parameters:
    //  * buf  buffer to which is written the entire frame including trailer/CRC; never NULL
    //  * buflen  available length in buf; if too small then this routine will fail (return 0)
    //  * fType_  frame type (without secure bit) in range ]FTS_NONE,FTS_INVALID_HIGH[ ie exclusive
    //  * seqNum_  least-significant 4 bits are 4 lsbs of frame sequence number
    //  * id_ / il_  ID bytes (and length) to go in the header; NULL means take ID from EEPROM
    //  * body / bl_  body data (and length)
    uint8_t encodeNonsecureSmallFrame(uint8_t *buf, uint8_t buflen,
                                        FrameType_Secureable fType_,
                                        uint8_t seqNum_,
                                        const uint8_t *id_, uint8_t il_,
                                        const uint8_t *body, uint8_t bl_);

    // Decode entire non-secure small frame from raw frame bytes support.
    // Returns the total number of bytes read for the frame
    // (including, and with a value one higher than the first 'fl' bytes).
    // Returns zero in case of error, eg because the CRC check failed.
    //
    // Typical workflow:
    //   * decode the header alone to extract the ID and frame type
    //   * use the frame header's bl and getBodyOffset() to get the body and body length
    //
    // Parameters:
    //  * buf  buffer containing the entire frame including header and trailer; never NULL
    //  * buflen  available length in buf; if too small then this routine will fail (return 0)
    //  * sfh  decoded frame header; never NULL
    uint8_t decodeNonsecureSmallFrameRaw(const SecurableFrameHeader *sfh,
                                         const uint8_t *buf, uint8_t buflen);

//        // Round up to next 16 multiple, eg for encryption that works in fixed-size blocks for input [0,240].
//        // Eg 0 -> 0, 1 -> 16, ... 16 -> 16, 17 -> 32 ...
//        // Undefined for values above 240.
//        uint8_t roundUpTo16s(uint8_t s) { return((s + 15) & 0xf0); }

    // Pads plain-text in place prior to encryption with 32-byte fixed length padded output.
    // Simple method that allows unpadding at receiver, does padding in place.
    // Padded size is (ENC_BODY_SMALL_FIXED_CTEXT_SIZE) 32, maximum unpadded size is 31.
    // All padding bytes after input text up to final byte are zero.
    // Final byte gives number of zero bytes of padding added from plain-text to final byte itself [0,31].
    // Returns padded size in bytes (32), or zero in case of error.
    //
    // Parameters:
    //  * buf  buffer containing the plain-text; must be >= 32 bytes, never NULL
    //  * datalen  unpadded data size at start of buf; if too large (>31) then this routine will fail (return 0)
    uint8_t addPaddingTo32BTrailing0sAndPadCount(uint8_t *buf, uint8_t datalen);

    // Unpads plain-text in place prior to encryption with 32-byte fixed length padded output.
    // Reverses/validates padding applied by addPaddingTo32BTrailing0sAndPadCount().
    // Returns unpadded data length (at start of buffer) or 0xff in case of error.
    //
    // Parameters:
    //  * buf  buffer containing the plain-text; must be >= 32 bytes, never NULL
    //
    // NOTE: mqy not check that all padding bytes are actually zero.
    uint8_t removePaddingTo32BTrailing0sAndPadCount(const uint8_t *buf);


    // Signature of pointer to basic fixed-size text encryption/authentication function.
    // (Suitable for type 'O' valve/sensor small frame for example.)
    // Can be fulfilled by AES-128-GCM for example
    // where:
    //   * textSize is 32 (or zero if plaintext is NULL)
    //   * keySize is 16
    //   * nonceSize is 12
    //   * tagSize is 16
    // The plain-text (and identical cipher-text) size is picked to be
    // a multiple of the cipher's block size, or zero,
    // which implies likely requirement for padding of the plain text.
    // Note that the authenticated text size is not fixed, ie is zero or more bytes.
    // Returns true on success, false on failure.
    typedef bool (*fixed32BTextSize12BNonce16BTagSimpleEnc_ptr_t)(void *state,
            const uint8_t *key, const uint8_t *iv,
            const uint8_t *authtext, uint8_t authtextSize,
            const uint8_t *plaintext,
            uint8_t *ciphertextOut, uint8_t *tagOut);

    // Signature of pointer to basic fixed-size text decryption/authentication function.
    // (Suitable for type 'O' valve/sensor small frame for example.)
    // Can be fulfilled by AES-128-GCM for example
    // where:
    //   * textSize is 32 (or zero if ciphertext is NULL)
    //   * keySize is 16
    //   * nonceSize is 12
    //   * tagSize is 16
    // The plain-text (and identical cipher-text) size is picked to be
    // a multiple of the cipher's block size, or zero,
    // which implies likely requirement for padding of the plain text.
    // Note that the authenticated text size is not fixed, ie is zero or more bytes.
    // Decrypts/authenticates the output of a fixed32BTextSize12BNonce16BTagSimpleEnc_ptr_t function.)
    // Returns true on success, false on failure.
    typedef bool (*fixed32BTextSize12BNonce16BTagSimpleDec_ptr_t)(void *state,
            const uint8_t *key, const uint8_t *iv,
            const uint8_t *authtext, uint8_t authtextSize,
            const uint8_t *ciphertext, const uint8_t *tag,
            uint8_t *plaintextOut);


    // NULL basic fixed-size text 'encryption' function.
    // DOES NOT ENCRYPT OR AUTHENTICATE SO DO NOT USE IN PRODUCTION SYSTEMS.
    // Emulates some aspects of the process to test real implementations against,
    // and that some possible gross errors in the use of the crypto are absent.
    // Returns true on success, false on failure.
    //
    // Does not use state so that pointer may be NULL but all others must be non-NULL except plaintext.
    // Copies the plaintext to the ciphertext, unless plaintext is NULL.
    // Copies the nonce/IV to the tag and pads with trailing zeros.
    // The key is ignored (though one must be supplied).
    bool fixed32BTextSize12BNonce16BTagSimpleEnc_NULL_IMPL(void *state,
            const uint8_t *key, const uint8_t *iv,
            const uint8_t *authtext, uint8_t authtextSize,
            const uint8_t *plaintext,
            uint8_t *ciphertextOut, uint8_t *tagOut);

    // NULL basic fixed-size text 'decryption' function.
    // DOES NOT DECRYPT OR AUTHENTICATE SO DO NOT USE IN PRODUCTION SYSTEMS.
    // Emulates some aspects of the process to test real implementations against,
    // and that some possible gross errors in the use of the crypto are absent.
    // Returns true on success, false on failure.
    //
    // Does not use state so that pointer may be NULL but all others must be non-NULL except ciphertext.
    // Undoes/checks fixed32BTextSize12BNonce16BTagSimpleEnc_NULL_IMPL().
    // Copies the ciphertext to the plaintext, unless ciphertext is NULL.
    // Verifies that the tag seems to have been constructed appropriately.
    bool fixed32BTextSize12BNonce16BTagSimpleDec_NULL_IMPL(void *state,
            const uint8_t *key, const uint8_t *iv,
            const uint8_t *authtext, uint8_t authtextSize,
            const uint8_t *ciphertext, const uint8_t *tag,
            uint8_t *plaintextOut);

    // Encode entire secure small frame from header params and body and crypto support.
    // This is a raw/partial impl that requires the IV/nonce to be supplied.
    // This uses fixed32BTextSize12BNonce16BTagSimpleEnc_ptr_t style encryption/authentication.
    // The matching decryption function should be used for decoding/verifying.
    // The crypto method may need to vary based on frame type,
    // and on negotiations between the participants in the communications.
    // Returns the total number of bytes written out for the frame
    // (including, and with a value one higher than the first 'fl' bytes).
    // Returns zero in case of error.
    // The supplied buffer may have to be up to 64 bytes long.
    //
    // Note that the sequence number is taken from the 4 least significant bits
    // of the message counter (at byte 6 in the nonce).
    //
    // Parameters:
    //  * buf  buffer to which is written the entire frame including trailer; never NULL
    //  * buflen  available length in buf; if too small then this routine will fail (return 0)
    //  * fType_  frame type (without secure bit) in range ]FTS_NONE,FTS_INVALID_HIGH[ ie exclusive
    //  * id_ / il_  ID bytes (and length) to go in the header; NULL means take ID from EEPROM
    //  * body / bl_  body data (and length), before padding/encryption, no larger than ENC_BODY_SMALL_FIXED_PTEXT_MAX_SIZE
    //  * iv  12-byte initialisation vector / nonce; never NULL
    //  * e  encryption function; never NULL
    //  * state  pointer to state for e, if required, else NULL
    //  * key  secret key; never NULL
    uint8_t encodeSecureSmallFrameRaw(uint8_t *buf, uint8_t buflen,
                                    FrameType_Secureable fType_,
                                    const uint8_t *id_, uint8_t il_,
                                    const uint8_t *body, uint8_t bl_,
                                    const uint8_t *iv,
                                    fixed32BTextSize12BNonce16BTagSimpleEnc_ptr_t e,
                                    void *state, const uint8_t *key);

    // Decode entire secure small frame from raw frame bytes and crypto support.
    // This is a raw/partial impl that requires the IV/nonce to be supplied.
    // This uses fixed32BTextSize12BNonce16BTagSimpleDec_ptr_t style encryption/authentication.
    // The matching encryption function should have been used for encoding this frame.
    // The crypto method may need to vary based on frame type,
    // and on negotiations between the participants in the communications.
    // Returns the total number of bytes read for the frame
    // (including, and with a value one higher than the first 'fl' bytes).
    // Returns zero in case of error, eg because authentication failed.
    //
    // Also checks (nominally dependent on frame type and/or trailing tag byte/type) that
    // the header sequence number lsbs matches the IV message counter 4 lsbs (in byte 11),
    // ie the sequence number is not arbitrary but is derived (redundantly) from the IV.
    // (MAY NEED FIXING eg message counter moved to last IV byte or dependent and above.)
    //
    // Typical workflow:
    //   * decode the header alone to extract the ID and frame type
    //   * use those to select a candidate key, construct an iv/nonce
    //   * call this routine with that decoded header and the full buffer
    //     to authenticate and decrypt the frame.
    //
    // Note extra checks to be done:
    //   * the incoming message counter must be strictly greater than
    //     the last last authenticated message from this ID
    //     to prevent replay attacks;
    //     is quick and can also be done early to save processing energy.
    //
    // Parameters:
    //  * buf  buffer containing the entire frame including header and trailer; never NULL
    //  * buflen  available length in buf; if too small then this routine will fail (return 0)
    //  * sfh  decoded frame header; never NULL
    //  * decryptedBodyOut  body, if any, will be decoded into this;
    //        can be NULL if no plaintext is expected/wanted
    //  * decryptedBodyOutBuflen  size of decodedBodyOut to decode in to;
    //        if too small the routine will exist with an error (0)
    //  * decryptedBodyOutSize  is set to the size of the decoded body in decodedBodyOut
    //  * iv  12-byte initialisation vector / nonce; never NULL
    //  * d  decryption function; never NULL
    //  * state  pointer to state for d, if required, else NULL
    //  * key  secret key; never NULL
    uint8_t decodeSecureSmallFrameRaw(const SecurableFrameHeader *sfh,
                                    const uint8_t *buf, uint8_t buflen,
                                    fixed32BTextSize12BNonce16BTagSimpleDec_ptr_t d,
                                    void *state, const uint8_t *key, const uint8_t *iv,
                                    uint8_t *decryptedBodyOut, uint8_t decryptedBodyOutBuflen, uint8_t &decryptedBodyOutSize);

    // As for decodeSecureSmallFrameRaw() but passed a candidate node/counterparty ID
    // derived from the frame ID in the incoming header,
    // plus possible other adjustments such has forcing bit values for reverse flows.
    // This routine constructs an IV from this expanded ID
    // (which must be at least length 6 for 'O' / 0x80 style enc/auth)
    // and other information in the header
    // and then returns the result of calling decodeSecureSmallFrameRaw().
    //
    // If several candidate nodes share the ID prefix in the frame header
    // (in the extreme case with a zero-length header ID for an anonymous frame)
    // then they may all have to be tested in turn until one succeeds.
    //
    // Generally a call to this should be done AFTER checking that
    // the aggregate RXed message counter is higher than for the last successful receive
    // (for this node and flow direction)
    // and after a success those message counters should be updated
    // (which may involve more than a simple increment)
    // to the new values to prevent replay attacks.
    //
    //   * adjID / adjIDLen  adjusted candidate ID (never NULL)
    //         and available length (must be >= 6)
    //         based on the received ID in (the already structurally validated) header
    uint8_t decodeSecureSmallFrameFromID(const SecurableFrameHeader *sfh,
                                    const uint8_t *buf, uint8_t buflen,
                                    fixed32BTextSize12BNonce16BTagSimpleDec_ptr_t d,
                                    const uint8_t *adjID, uint8_t adjIDLen,
                                    void *state, const uint8_t *key,
                                    uint8_t *decryptedBodyOut, uint8_t decryptedBodyOutBuflen, uint8_t &decryptedBodyOutSize);

//// Load the raw form of the persistent reboot/restart message counter from EEPROM into the supplied array.
//// Deals with inversion, but does not interpret the data.
//// Separates the EEPROM access from the data interpretation to simplify unit testing.
//// Buffer must be VOP2BASE_EE_LEN_PERSISTENT_MSG_RESTART_CTR bytes long.
//void loadRaw3BytePersistentTXRestartCounterFromEEPROM(uint8_t *const buf);
<<<<<<< HEAD

    // Interpret the persistent reboot/restart message counter, ie 3 MSBs of message counter; returns false on failure.
    // Combines results from primary and secondary as appropriate.
    // Deals with inversion and checksum checking.
    // Input buffer (loadBuf) must be VOP2BASE_EE_LEN_PERSISTENT_MSG_RESTART_CTR bytes long.
    // Output buffer (buf) must be 3 bytes long.
    bool read3BytePersistentTXRestartCounter(const uint8_t *loadBuf, uint8_t *buf);
=======
>>>>>>> 6ba678b4

    // Get primary (semi-persistent) message counter for TX from an OpenTRV leaf under its own ID.
    // This counter increases monotonically
    // (and so may provide a sequence number)
    // and is designed never to repeat a value
    // which is very important for AES-GCM in particular
    // as reuse of an IV (that includes this counter)
    // badly undermines security of particular key.
    // This counter may be shared across TXes with multiple keys if need be,
    // though would normally we only associated with one key.
    // This counter can can be reset if associated with entirely new keys.
    // The top 3 of the 6 bytes of the counter are persisted in non-volatile storage
    // and incremented after a reboot/restart
    // and if the lower 3 bytes overflow into them.
    // Some of the lest significant bits of the lower three (ephemeral) bytes
    // may be initialised with entropy over a restart
    // to help make 'cracking' the key harder
    // and to reduce the chance of reuse of IVs
    // even in the face of hardware or software error.
    // When this counter reaches 0xffffffffffff then no more messages can be sent
    // until new keys are shared and the counter is reset.
    static const uint8_t primaryPeristentTXMessageCounterBytes = 6;
    // Fills the supplied 6-byte array with the monotonically-increasing primary TX counter.
    // Returns true on success; false on failure for example because the counter has reached its maximum value.
    // Highest-index bytes in the array increment fastest.
    bool getPrimarySecure6BytePersistentTXMessageCounter(uint8_t *buf);

    // Fill in 12-byte IV for 'O'-style (0x80) AESGCM security for a frame to TX.
    // This uses the local node ID as-is for the first 6 bytes.
    // This uses and increments the primary message counter for the last 6 bytes.
    // Returns true on success, false on failure eg due to message counter generation failure.
    bool compute12ByteIDAndCounterIVForTX(uint8_t *ivBuf);


    // CONVENIENCE/BOILERPLATE METHODS

    // Create non-secure Alive / beacon (FTS_ALIVE) frame with an empty body.
    // Returns number of bytes written to buffer, or 0 in case of error.
    // Note that the frame will be 5 + ID-length (up to maxIDLength) bytes,
    // so the buffer must be large enough to accommodate that.
    //  * buf  buffer to which is written the entire frame including trailer; never NULL
    //  * buflen  available length in buf; if too small then this routine will fail (return 0)
    //  * seqNum_  least-significant 4 bits are 4 lsbs of frame sequence number
    //  * id_ / il_  ID bytes (and length) to go in the header; NULL means take ID from EEPROM
    static const uint8_t generateNonsecureBeaconMaxBufSize = 5 + SecurableFrameHeader::maxIDLength;
    uint8_t generateNonsecureBeacon(uint8_t *buf, uint8_t buflen,
                                    const uint8_t seqNum_,
                                    const uint8_t *id_, uint8_t il_);

    // Create secure Alive / beacon (FTS_ALIVE) frame with an empty body.
    // Returns number of bytes written to buffer, or 0 in case of error.
    // Note that the frame will be 27 + ID-length (up to maxIDLength) bytes,
    // so the buffer must be large enough to accommodate that.
    //  * buf  buffer to which is written the entire frame including trailer; never NULL
    //  * buflen  available length in buf; if too small then this routine will fail (return 0)
    //  * id_ / il_  ID bytes (and length) to go in the header; NULL means take ID from EEPROM
    //  * iv  12-byte initialisation vector / nonce; never NULL
    //  * key  16-byte secret key; never NULL
    // NOTE: this version requires the IV to be supplied and the transmitted ID length to chosen.
    static const uint8_t generateSecureBeaconMaxBufSize = 27 + SecurableFrameHeader::maxIDLength;
    uint8_t generateSecureBeaconRaw(uint8_t *buf, uint8_t buflen,
                                    const uint8_t *id_, uint8_t il_,
                                    const uint8_t *const iv,
                                    const fixed32BTextSize12BNonce16BTagSimpleEnc_ptr_t e,
                                    void *state, const uint8_t *key);

    // Create secure Alive / beacon (FTS_ALIVE) frame with an empty body for transmission.
    // Returns number of bytes written to buffer, or 0 in case of error.
    // The IV is constructed from the node ID and the primary TX message counter.
    // Note that the frame will be 27 + ID-length (up to maxIDLength) bytes,
    // so the buffer must be large enough to accommodate that.
    //  * buf  buffer to which is written the entire frame including trailer; never NULL
    //  * buflen  available length in buf; if too small then this routine will fail (return 0)
    //  * il_  ID length for the header; ID comes from EEPROM
    //  * key  16-byte secret key; never NULL
    uint8_t generateSecureBeaconRawForTX(uint8_t *buf, uint8_t buflen,
                                    uint8_t il_,
                                    fixed32BTextSize12BNonce16BTagSimpleEnc_ptr_t e,
                                    void *state, const uint8_t *key);

    // Create simple 'O' (FTS_BasicSensorOrValve) frame with an optional stats section for transmission.
    // Returns number of bytes written to buffer, or 0 in case of error.
    // The IV is constructed from the node ID and the primary TX message counter.
    // Note that the frame will be 27 + ID-length (up to maxIDLength) bytes,
    // so the buffer must be large enough to accommodate that.
    //  * buf  buffer to which is written the entire frame including trailer; never NULL
    //  * buflen  available length in buf; if too small then this routine will fail (return 0)
    //  * valvePC  percentage valve is open or 0x7f if no valve to report on
    //  * statsJSON  '\0'-terminated {} JSON stats, or NULL if none.
    //  * il_  ID length for the header; ID comes from EEPROM
    //  * key  16-byte secret key; never NULL
    uint8_t generateSecureOFrameRawForTX(uint8_t *buf, uint8_t buflen,
                                    uint8_t il_,
                                    uint8_t valvePC,
                                    const char *statsJSON,
                                    fixed32BTextSize12BNonce16BTagSimpleEnc_ptr_t e,
                                    void *state, const uint8_t *key);


    }


/* LIBRARY INTERDEPENDENCY POLICY FOR CRYPTO AND SECURE FRAMES

DHD20160106

I have been deciding how best to get at the encryption needed for secure frame support in
OTRadioLink/BASELIB without making the OTAESGCM and OTRadioLink libraries interdependent.

In particular I want to keep OTAESGCM as lightweight as possible and in no way dependent
on our V0p2 hardware support for example.

I also don’t want to force occasional developers against V0P2 code to load up lots of code
and libs that they may not even need (eg OTAESGCM) in some kind of DLL hell equivalent.

I propose to require pointers to enc/dec routines with the right signature to be made available
at run-time to the OTRadioLink frame RX/TX support routines, which means that only the top level
code that needs the secure frame functionality need link in the OTAESGCM lib, and other apps
get no dependency.  (Note, I’m relying on C++ type safety on signatures here ideally,
to completely minimise mutual dependencies, though there’s still the issue of retained/opaque
state to deal with, etc, etc.)

It also means that different enc/auth mechanisms can be selected at run-time or compile-time.
 */



#endif<|MERGE_RESOLUTION|>--- conflicted
+++ resolved
@@ -520,21 +520,13 @@
                                     void *state, const uint8_t *key,
                                     uint8_t *decryptedBodyOut, uint8_t decryptedBodyOutBuflen, uint8_t &decryptedBodyOutSize);
 
-//// Load the raw form of the persistent reboot/restart message counter from EEPROM into the supplied array.
-//// Deals with inversion, but does not interpret the data.
-//// Separates the EEPROM access from the data interpretation to simplify unit testing.
-//// Buffer must be VOP2BASE_EE_LEN_PERSISTENT_MSG_RESTART_CTR bytes long.
-//void loadRaw3BytePersistentTXRestartCounterFromEEPROM(uint8_t *const buf);
-<<<<<<< HEAD
-
     // Interpret the persistent reboot/restart message counter, ie 3 MSBs of message counter; returns false on failure.
     // Combines results from primary and secondary as appropriate.
     // Deals with inversion and checksum checking.
     // Input buffer (loadBuf) must be VOP2BASE_EE_LEN_PERSISTENT_MSG_RESTART_CTR bytes long.
     // Output buffer (buf) must be 3 bytes long.
+    static const uint8_t primaryPeristentTXMessageRestartCounterBytes = 3;
     bool read3BytePersistentTXRestartCounter(const uint8_t *loadBuf, uint8_t *buf);
-=======
->>>>>>> 6ba678b4
 
     // Get primary (semi-persistent) message counter for TX from an OpenTRV leaf under its own ID.
     // This counter increases monotonically
