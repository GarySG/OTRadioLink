--- conflicted
+++ resolved
@@ -142,12 +142,11 @@
         uint8_t getTl() const { return(fl - 3 - getIl() - bl); }
         // Compute the offset of the trailer from the start of the frame after nominal fl (ie where the fType offset is zero).
         uint8_t getTrailerOffset() const { return(3 + getIl() + bl); }
-<<<<<<< HEAD
 
 
 
         // Check parameters for, and if OK encode into the given buffer, the header for a small secureable frame.
-        // This does not permit creation of frames with more than
+        // This does not permit encoding of frames with more than 64 bytes (ie 'small' frames only).
         // This does not deal with encoding the body or the trailer.
         // Having validated the parameters they are copied into the structure
         // and then into the supplied buffer.
@@ -161,8 +160,6 @@
                                                uint8_t il_, const uint8_t *id_,
                                                uint8_t bl_,
                                                uint8_t tl_);
-=======
->>>>>>> 98a463b4
         };
 
 
