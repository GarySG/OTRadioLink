--- conflicted
+++ resolved
@@ -474,10 +474,8 @@
 static void testSleep()
   {
   Serial.println("Sleep");
-<<<<<<< HEAD
-  Serial.flush(); // Avoid TXing while messing with (CPU and serial) clock.
-=======
->>>>>>> 222b3762
+  // Flush serial output to avoid TXing while messing with (CPU and serial) clock.
+  Serial.flush();
   for(uint8_t i = 0; i < 100; ++i)
     {
     OTV0P2BASE::nap(WDTO_15MS);
