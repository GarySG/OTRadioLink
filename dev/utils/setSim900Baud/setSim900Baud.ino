--- conflicted
+++ resolved
@@ -18,10 +18,6 @@
                            Damon Hart-Davis 2015--2016
 */
 
-<<<<<<< HEAD
-=======
-
->>>>>>> daed80c1
 #include <SoftwareSerial.h>
 
 /**
@@ -53,7 +49,6 @@
   digitalWrite(9, LOW);
   
   delay(5000);
-<<<<<<< HEAD
   setBaud();
   delay(500);
   ser.begin(2400);
@@ -62,18 +57,10 @@
   while(ser.available() > 0) ser.read();
 
   delay(500);
-=======
-  ser.begin(2400);
-  getBaud();
-  while(ser.available() > 0) ser.read();
-
-  setBaud();
->>>>>>> daed80c1
   loop();
 }
 
 void loop() {
-  // put your main code here, to run repeatedly:
   char c = 0;
   if (Serial.available() > 0) c = Serial.read();
   if (c == 'l') getPossibleBauds();
